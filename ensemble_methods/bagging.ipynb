{
 "cells": [
  {
   "cell_type": "markdown",
   "metadata": {},
   "source": [
    "# Bagging\n",
    "\n",
    "Bagging, or bootstrap aggregating, is an ensemble method that involves training multiple iterations of the same model on different subsets of the training data. Specifically, the training data is randomly sampled with replacement to create multiple subsets. Each subset is used to train a model, and the final prediction is the average of the predictions of all models. This method is particularly useful for reducing overfitting and improving the stability and accuracy of the model. Since the model choice is the same for all iterations, the bias of the model is not reduced, but the variance is reduced. Bagging is commonly used with decision trees, as this notebook explores below."
   ]
  },
  {
   "cell_type": "code",
<<<<<<< HEAD
   "execution_count": 15,
=======
   "execution_count": null,
>>>>>>> 1d7f076a
   "metadata": {},
   "outputs": [],
   "source": [
    "import numpy as np\n",
    "import matplotlib.pyplot as plt\n",
    "from sklearn.model_selection import train_test_split\n",
    "from sklearn.tree import DecisionTreeClassifier\n",
    "from sklearn.metrics import accuracy_score\n",
    "import pandas as pd"
   ]
  },
  {
   "cell_type": "code",
   "execution_count": 16,
   "metadata": {},
   "outputs": [
    {
     "name": "stdout",
     "output_type": "stream",
     "text": [
      "Warning: Looks like you're using an outdated `kagglehub` version, please consider updating (latest version: 0.3.6)\n",
      "Path to dataset files: /home/alex/.cache/kagglehub/datasets/fedesoriano/heart-failure-prediction/versions/1\n"
     ]
    }
   ],
   "source": [
    "import kagglehub\n",
    "\n",
    "# Download latest version\n",
    "path = kagglehub.dataset_download(\"fedesoriano/heart-failure-prediction\")\n",
    "\n",
    "print(\"Path to dataset files:\", path)\n",
    "\n",
    "# Convert to pandas dataframe\n",
    "df = pd.read_csv(path + \"/heart.csv\")"
   ]
  },
  {
   "cell_type": "code",
   "execution_count": 17,
   "metadata": {},
   "outputs": [
    {
     "name": "stdout",
     "output_type": "stream",
     "text": [
      "   Age Sex ChestPainType  RestingBP  Cholesterol  FastingBS RestingECG  MaxHR  \\\n",
      "0   40   M           ATA        140          289          0     Normal    172   \n",
      "1   49   F           NAP        160          180          0     Normal    156   \n",
      "2   37   M           ATA        130          283          0         ST     98   \n",
      "3   48   F           ASY        138          214          0     Normal    108   \n",
      "4   54   M           NAP        150          195          0     Normal    122   \n",
      "\n",
      "  ExerciseAngina  Oldpeak ST_Slope  HeartDisease  \n",
      "0              N      0.0       Up             0  \n",
      "1              N      1.0     Flat             1  \n",
      "2              N      0.0       Up             0  \n",
      "3              Y      1.5     Flat             1  \n",
      "4              N      0.0       Up             0  \n",
      "Number of positive samples: 508\n",
      "Number of negative samples: 410\n"
     ]
    }
   ],
   "source": [
    "print(df.head())\n",
    "\n",
    "# Split data into features and target\n",
    "X = df.drop(\"HeartDisease\", axis=1)\n",
    "y = df[\"HeartDisease\"]\n",
    "\n",
    "# Print number of positive versus negative samples\n",
    "print(\"Number of positive samples:\", np.sum(y == 1))\n",
    "print(\"Number of negative samples:\", np.sum(y == 0))"
   ]
  },
  {
   "cell_type": "code",
   "execution_count": 18,
   "metadata": {},
   "outputs": [
    {
     "name": "stdout",
     "output_type": "stream",
     "text": [
      "   Age  Sex  ChestPainType  RestingBP  Cholesterol  FastingBS  RestingECG  \\\n",
      "0   40    0              1        140          289          0           0   \n",
      "1   49    1              2        160          180          0           0   \n",
      "2   37    0              1        130          283          0           1   \n",
      "3   48    1              3        138          214          0           0   \n",
      "4   54    0              2        150          195          0           0   \n",
      "\n",
      "   MaxHR  ExerciseAngina  Oldpeak  ST_Slope  \n",
      "0    172               0      0.0         0  \n",
      "1    156               0      1.0         1  \n",
      "2     98               0      0.0         0  \n",
      "3    108               1      1.5         1  \n",
      "4    122               0      0.0         0  \n"
     ]
    }
   ],
   "source": [
    "# Convert sex to numerical values\n",
    "X['Sex'] = X['Sex'].map({'M': 0, 'F': 1})\n",
    "\n",
    "# Convert chest pain type to numerical values\n",
    "X['ChestPainType'] = X['ChestPainType'].map({'TA': 0, 'ATA': 1, 'NAP': 2, 'ASY': 3})\n",
    "\n",
    "# Convert resting ECG to numerical values\n",
    "X['RestingECG'] = X['RestingECG'].map({'Normal': 0, 'ST': 1, 'LVH': 2})\n",
    "\n",
    "# Convert exercise angina to numerical values\n",
    "X['ExerciseAngina'] = X['ExerciseAngina'].map({'N': 0, 'Y': 1})\n",
    "\n",
    "# Convert ST slope to numerical values\n",
    "X['ST_Slope'] = X['ST_Slope'].map({'Up': 0, 'Flat': 1, 'Down': 2})\n",
    "\n",
    "print(X.head())"
   ]
  },
  {
   "cell_type": "code",
<<<<<<< HEAD
   "execution_count": 20,
=======
   "execution_count": 6,
>>>>>>> 1d7f076a
   "metadata": {},
   "outputs": [
    {
     "name": "stdout",
     "output_type": "stream",
     "text": [
      "Training samples: 660\n",
      "Validation samples: 74\n",
      "Test samples: 184\n"
     ]
    }
   ],
   "source": [
    "# Split data into training and test sets\n",
    "X_train, X_test, y_train, y_test = train_test_split(X, y, test_size=0.2, random_state=42)\n",
    "\n",
    "# Split the training set into training and validation sets\n",
    "X_train, X_val, y_train, y_val = train_test_split(X_train, y_train, test_size=0.1, random_state=42)\n",
    "\n",
    "print(\"Training samples:\", X_train.shape[0])\n",
    "print(\"Validation samples:\", X_val.shape[0])\n",
    "print(\"Test samples:\", X_test.shape[0])"
   ]
  },
  {
   "cell_type": "markdown",
   "metadata": {},
   "source": [
    "# One model versus many\n",
    "\n",
    "If we want to make a fair comparison between a single model and an ensemble of models, we need to train a single model on the same data and figure out the hyperparameters that give the best performance.\n",
    "\n",
    "We set aside a small validation set above that we can use to compare the performance of the single model across varying depths. We will use the same validation set to compare the performance of the ensemble model. Once the best parameters are found, we can train the model on the entire training set and make predictions on the test set."
   ]
  },
  {
   "cell_type": "code",
   "execution_count": 21,
   "metadata": {},
   "outputs": [
    {
     "name": "stdout",
     "output_type": "stream",
     "text": [
      "Depth: 1, Accuracy: 0.8918918918918919\n",
      "Depth: 2, Accuracy: 0.8918918918918919\n",
      "Depth: 3, Accuracy: 0.918918918918919\n",
      "Depth: 4, Accuracy: 0.9054054054054054\n",
      "Depth: 5, Accuracy: 0.9324324324324325\n",
      "Depth: 6, Accuracy: 0.9324324324324325\n",
      "Depth: 7, Accuracy: 0.918918918918919\n",
      "Depth: 8, Accuracy: 0.9054054054054054\n",
      "Depth: 9, Accuracy: 0.9054054054054054\n",
      "Depth: 10, Accuracy: 0.9054054054054054\n",
      "Depth: 11, Accuracy: 0.9054054054054054\n",
      "Depth: 12, Accuracy: 0.918918918918919\n",
      "Depth: 13, Accuracy: 0.918918918918919\n",
      "Depth: 14, Accuracy: 0.918918918918919\n",
      "Depth: 15, Accuracy: 0.9054054054054054\n",
      "Depth: 16, Accuracy: 0.9054054054054054\n",
      "Depth: 17, Accuracy: 0.918918918918919\n",
      "Depth: 18, Accuracy: 0.918918918918919\n",
      "Depth: 19, Accuracy: 0.918918918918919\n",
      "Depth: 20, Accuracy: 0.9054054054054054\n",
      "Best depth: 5, Best accuracy: 0.9324324324324325\n",
      "Accuracy: 0.8695652173913043\n"
     ]
    }
   ],
   "source": [
    "# Determine the best single model based on depth\n",
    "best_depth = 0\n",
    "best_accuracy = 0\n",
    "for depth in range(1, 21):\n",
    "    clf = DecisionTreeClassifier(max_depth=depth, criterion='entropy')\n",
    "    clf.fit(X_train, y_train)\n",
    "    y_pred = clf.predict(X_val)\n",
    "    accuracy = accuracy_score(y_val, y_pred)\n",
    "    print(f\"Depth: {depth}, Accuracy: {accuracy}\")\n",
    "    if accuracy > best_accuracy:\n",
    "        best_accuracy = accuracy\n",
    "        best_depth = depth\n",
    "\n",
    "print(f\"Best depth: {best_depth}, Best accuracy: {best_accuracy}\")\n",
    "\n",
    "# Train the best model\n",
    "X_combined = np.concatenate([X_train, X_val])\n",
    "y_combined = np.concatenate([y_train, y_val])\n",
    "clf = DecisionTreeClassifier(max_depth=best_depth)\n",
    "clf.fit(X_combined, y_combined)\n",
    "\n",
    "# Evaluate the model\n",
    "y_pred = clf.predict(X_test)\n",
    "\n",
    "accuracy = accuracy_score(y_test, y_pred)\n",
    "print(f\"Accuracy: {accuracy}\")"
   ]
  },
  {
   "cell_type": "code",
   "execution_count": null,
   "metadata": {},
   "outputs": [],
   "source": [
    "# Create bagging pipeline using DecisionTreeClassifier\n",
    "np.random.seed(1337)\n",
    "num_models = 30\n",
    "max_depth = 10\n",
    "\n",
    "models = []\n",
    "\n",
    "for i in range(num_models):\n",
    "    # Sample N random samples from the training set including y values with replacement\n",
    "    sample_indices = np.random.choice(X_train.index, size=len(X_train), replace=True)\n",
    "    X_train_sample = X_train.loc[sample_indices]\n",
    "    y_train_sample = y_train.loc[sample_indices]\n",
    "\n",
    "    model = DecisionTreeClassifier(max_depth=max_depth)\n",
    "    model.fit(X_train_sample, y_train_sample)\n",
    "    models.append(model)\n",
    "\n",
    "# Predict using all models\n",
    "predictions = np.zeros((num_models, len(X_val)))\n",
    "\n",
    "for i, model in enumerate(models):\n",
    "    predictions[i] = model.predict(X_val)\n",
    "\n",
    "# Determine the best number of models\n",
    "best_num_models = 0\n",
    "best_accuracy = 0\n",
    "for i in range(1, num_models + 1):\n",
    "    final_predictions = np.round(np.mean(predictions[:i], axis=0))\n",
    "    accuracy = accuracy_score(y_val, final_predictions)\n",
    "    print(f\"Number of models: {i}, Accuracy: {accuracy}\")\n",
    "    if accuracy > best_accuracy:\n",
    "        best_accuracy = accuracy\n",
    "        best_num_models = i\n",
    "\n",
    "print(f\"Best number of models: {best_num_models}, Best accuracy: {best_accuracy}\")"
   ]
  },
  {
   "cell_type": "code",
   "execution_count": null,
   "metadata": {},
   "outputs": [],
   "source": [
    "# Retrain the best configuration on the combined training and validation sets\n",
    "models = []\n",
    "\n",
    "for i in range(best_num_models):\n",
    "    # Sample N random samples from the training set including y values with replacement\n",
    "    sample_indices = np.random.choice(X_combined.index, size=len(X_combined), replace=True)\n",
    "    X_combined_sample = X_combined.loc[sample_indices]\n",
    "    y_combined_sample = y_combined.loc[sample_indices]\n",
    "\n",
    "    model = DecisionTreeClassifier(max_depth=max_depth)\n",
    "    model.fit(X_combined_sample, y_combined_sample)\n",
    "    models.append(model)\n",
    "\n",
    "# Predict using all models\n",
    "predictions = np.zeros((best_num_models, len(X_test)))\n",
    "\n",
    "for i, model in enumerate(models):\n",
    "    predictions[i] = model.predict(X_test)\n",
    "\n",
    "final_predictions = np.round(np.mean(predictions, axis=0))\n",
    "accuracy = accuracy_score(y_test, final_predictions)\n",
    "print(f\"Accuracy: {accuracy}\")\n"
   ]
  }
 ],
 "metadata": {
  "kernelspec": {
   "display_name": "cse4310",
   "language": "python",
   "name": "python3"
  },
  "language_info": {
   "codemirror_mode": {
    "name": "ipython",
    "version": 3
   },
   "file_extension": ".py",
   "mimetype": "text/x-python",
   "name": "python",
   "nbconvert_exporter": "python",
   "pygments_lexer": "ipython3",
   "version": "3.12.8"
  }
 },
 "nbformat": 4,
 "nbformat_minor": 2
}<|MERGE_RESOLUTION|>--- conflicted
+++ resolved
@@ -11,11 +11,7 @@
   },
   {
    "cell_type": "code",
-<<<<<<< HEAD
    "execution_count": 15,
-=======
-   "execution_count": null,
->>>>>>> 1d7f076a
    "metadata": {},
    "outputs": [],
    "source": [
@@ -138,11 +134,7 @@
   },
   {
    "cell_type": "code",
-<<<<<<< HEAD
    "execution_count": 20,
-=======
-   "execution_count": 6,
->>>>>>> 1d7f076a
    "metadata": {},
    "outputs": [
     {
