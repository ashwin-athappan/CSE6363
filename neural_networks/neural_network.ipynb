{
 "cells": [
  {
   "cell_type": "markdown",
   "id": "24a3e817-c112-4d12-8426-49647f96a62f",
   "metadata": {},
   "source": [
    "# Neural Networks\n",
    "\n",
    "This notebook implements a simple neural network for multi-class classification."
   ]
  },
  {
   "cell_type": "code",
   "execution_count": 1,
   "id": "41ab5b50-0cf9-48d6-bd47-ef0a74d98e91",
   "metadata": {},
   "outputs": [],
   "source": [
    "import numpy as np\n",
    "import matplotlib.pyplot as plt\n",
    "from numpy.random import MT19937\n",
    "from numpy.random import RandomState, SeedSequence\n",
    "from sklearn.datasets import fetch_openml"
   ]
  },
  {
   "cell_type": "code",
   "execution_count": 2,
   "id": "f0234cf0-97f5-4ff3-8194-ed5673c35e39",
   "metadata": {},
   "outputs": [
    {
     "name": "stderr",
     "output_type": "stream",
     "text": [
      "/Users/dillhoff/opt/anaconda3/envs/cse6363/lib/python3.10/site-packages/sklearn/datasets/_openml.py:932: FutureWarning: The default value of `parser` will change from `'liac-arff'` to `'auto'` in 1.4. You can set `parser='auto'` to silence this warning. Therefore, an `ImportError` will be raised from 1.4 if the dataset is dense and pandas is not installed. Note that the pandas parser may return different data types. See the Notes Section in fetch_openml's API doc for details.\n",
      "  warn(\n"
     ]
    }
   ],
   "source": [
    "data, targets = fetch_openml(\"mnist_784\", version=1, return_X_y=True, as_frame=False)"
   ]
  },
  {
   "cell_type": "markdown",
   "id": "aaae3869",
   "metadata": {},
   "source": [
    "# Normalization vs. Standardization\n",
    "\n",
    "Scaling features in general is useful for many machine learning algorithms since most of them are not scale-invariant.\n",
    "\n",
    "Normalization bounds the features to a fixed interval. This is typically done to scale features to $[0, 1]$.\n",
    "Standardization centers the features with mean 0 and standard deviation 1. This results in features that have the same parameters as a standard normal distribution.\n",
    "\n",
    "Standardization is well suited for optimization algorithms such as gradient descent where the weights are typically randomly generated with small values centered around 0. Additionally, outliers are well preserved with standardization as opposed to normalization."
   ]
  },
  {
   "cell_type": "code",
   "execution_count": 3,
   "id": "bfa21950-83c7-46e5-a16b-a2fc7fa0df6d",
   "metadata": {},
   "outputs": [],
   "source": [
    "# Split the data\n",
    "X_train = data[:60000]\n",
    "y_train = targets[:60000]\n",
    "X_test = data[60000:]\n",
    "y_test = targets[60000:]\n",
    "\n",
    "# Normalization\n",
    "X_train = X_train / 255.\n",
    "X_test = X_test / 255.\n",
    "\n",
    "# Standardization\n",
    "# X_train = (X_train - X_train.mean()) / X_train.std()\n",
    "# X_test = (X_test - X_test.mean()) / X_test.std() # Is this correct?"
   ]
  },
  {
   "cell_type": "code",
<<<<<<< HEAD
   "execution_count": 5,
=======
   "execution_count": 4,
>>>>>>> 4dc01c7f
   "id": "b6634f8c-d26f-49a9-a8c1-bec5c09f7987",
   "metadata": {},
   "outputs": [],
   "source": [
    "def get_one_hot(targets, nb_classes):\n",
    "    res = np.eye(nb_classes)[np.array(targets).reshape(-1)]\n",
    "    return res.reshape(list(targets.shape)+[nb_classes])\n",
    "\n",
    "\n",
    "def sigmoid(x):\n",
    "    return 1. / (1. + np.exp(-x))\n",
    "\n",
    "\n",
    "def sigmoid_grad(out, grad_in):\n",
    "    return out * (1 - out) * grad_in\n",
    "\n",
    "\n",
    "def softmax(x):\n",
    "    num = np.exp(x - np.max(x))\n",
    "    \n",
    "    return num / np.sum(num, axis=0, keepdims=True)\n",
    "\n",
    "\n",
    "def mse(x, y):\n",
    "    return np.mean((x - y)**2)\n",
    "\n",
    "\n",
    "def mse_grade(x, y):\n",
    "    return x - y\n",
    "\n",
    "\n",
    "# def softmax_grad(out, grad_in):\n",
    "#       return (np.einsum('ij,jk->ijk', out, np.eye(out.shape[-1])) \\\n",
    "#            - np.einsum('ij,ik->ijk', out, out))\n",
    "    \n",
    "    \n",
    "def softmax_grad(probs, bp_err):\n",
    "    dim = probs.shape[1]\n",
    "    output = np.empty(probs.shape)\n",
    "    for j in range(dim):\n",
    "        d_prob_over_xj = - (probs * probs[:,[j]])  # i.e. prob_k * prob_j, no matter k==j or not\n",
    "        d_prob_over_xj[:,j] += probs[:,j]   # i.e. when k==j, +prob_j\n",
    "        output[:,j] = np.sum(bp_err * d_prob_over_xj, axis=1)\n",
    "    return output\n",
    "\n",
    "\n",
    "def cross_entropy_loss(pred, target):\n",
    "    return -target * np.log(pred)\n",
    "\n",
    "\n",
    "def cross_entropy_grad(pred, target):\n",
    "    return target - pred"
   ]
  },
  {
   "cell_type": "code",
<<<<<<< HEAD
   "execution_count": 8,
=======
   "execution_count": 5,
>>>>>>> 4dc01c7f
   "id": "2601a58a-b102-45d6-a4c8-71bb2769455d",
   "metadata": {},
   "outputs": [
    {
     "ename": "NameError",
     "evalue": "name 'samples' is not defined",
     "output_type": "error",
     "traceback": [
      "\u001b[0;31m---------------------------------------------------------------------------\u001b[0m",
      "\u001b[0;31mNameError\u001b[0m                                 Traceback (most recent call last)",
      "\u001b[1;32m/home/alex/dev/teaching/CSE6363/neural_networks/neural_network.ipynb Cell 7\u001b[0m in \u001b[0;36m<cell line: 1>\u001b[0;34m()\u001b[0m\n\u001b[0;32m----> <a href='vscode-notebook-cell:/home/alex/dev/teaching/CSE6363/neural_networks/neural_network.ipynb#W6sZmlsZQ%3D%3D?line=0'>1</a>\u001b[0m num_features \u001b[39m=\u001b[39m samples\u001b[39m.\u001b[39mshape[\u001b[39m1\u001b[39m]\n\u001b[1;32m      <a href='vscode-notebook-cell:/home/alex/dev/teaching/CSE6363/neural_networks/neural_network.ipynb#W6sZmlsZQ%3D%3D?line=1'>2</a>\u001b[0m num_classes \u001b[39m=\u001b[39m \u001b[39m10\u001b[39m\n\u001b[1;32m      <a href='vscode-notebook-cell:/home/alex/dev/teaching/CSE6363/neural_networks/neural_network.ipynb#W6sZmlsZQ%3D%3D?line=3'>4</a>\u001b[0m \u001b[39m# Output layer configuration\u001b[39;00m\n",
      "\u001b[0;31mNameError\u001b[0m: name 'samples' is not defined"
     ]
    }
   ],
   "source": [
    "num_features = X_train.shape[1]\n",
    "num_classes = 10\n",
    "\n",
    "# Output layer configuration\n",
    "rs = RandomState(MT19937(SeedSequence(42))) # for consistency\n",
    "layer1_weights = (rs.rand(num_classes, num_features + 1) - 0.5)"
   ]
  },
  {
   "cell_type": "markdown",
   "id": "a3398543-370e-4054-8c3a-b05b09ee7d04",
   "metadata": {},
   "source": [
    "# Forward Pass"
   ]
  },
  {
   "cell_type": "code",
   "execution_count": 9,
   "id": "b49f7467-41f0-4ba7-9892-4d43b43c87f7",
   "metadata": {},
   "outputs": [
    {
     "name": "stdout",
     "output_type": "stream",
     "text": [
      "4.276227473717676\n"
     ]
    }
   ],
   "source": [
    "layer1_a = layer1_weights @ np.concatenate((np.ones((X_train.shape[0], 1)), X_train), axis=1).T\n",
    "layer1_z = softmax(layer1_a)\n",
    "loss = cross_entropy_loss(layer1_z.T, get_one_hot(y_train.astype(int), 10))\n",
    "print(np.sum(np.mean(loss, axis=0)))"
   ]
  },
  {
   "cell_type": "markdown",
   "id": "e99c7691-c7dc-4532-afbc-994360018520",
   "metadata": {},
   "source": [
    "# Backward Pass"
   ]
  },
  {
   "cell_type": "code",
   "execution_count": 10,
   "id": "4c42955a-86b8-43f5-a0e9-0aba47f75679",
   "metadata": {},
   "outputs": [],
   "source": [
    "d_loss = cross_entropy_grad(layer1_z.T, get_one_hot(y_train.astype(int), 10))\n",
    "d_layer1_z = softmax_grad(layer1_z.T, d_loss)\n",
    "d_layer1_weights = d_layer1_z.T @ np.concatenate((np.ones((X_train.shape[0], 1)), X_train), axis=1)"
   ]
  },
  {
   "cell_type": "markdown",
   "id": "775f963f",
   "metadata": {},
   "source": [
    "# Batch Training\n",
    "\n",
    "The cell below performs batch training over an entire epoch of 60k samples."
   ]
  },
  {
   "cell_type": "code",
   "execution_count": 11,
   "id": "95138b10-ffa3-488c-b7f2-cc3e038252fa",
   "metadata": {},
   "outputs": [
    {
     "name": "stdout",
     "output_type": "stream",
     "text": [
      "Training Accuracy: 77.87%\n",
      "Testing Accuracy: 86.92%\n"
     ]
    },
    {
     "data": {
      "text/plain": [
       "[<matplotlib.lines.Line2D at 0x7f78b2786f50>]"
      ]
     },
     "execution_count": 11,
     "metadata": {},
     "output_type": "execute_result"
    },
    {
     "data": {
      "image/png": "iVBORw0KGgoAAAANSUhEUgAAAhYAAAGdCAYAAABO2DpVAAAAOXRFWHRTb2Z0d2FyZQBNYXRwbG90bGliIHZlcnNpb24zLjYuMiwgaHR0cHM6Ly9tYXRwbG90bGliLm9yZy8o6BhiAAAACXBIWXMAAA9hAAAPYQGoP6dpAABfTUlEQVR4nO3dd3wUdd4H8M9uOiGEEkIICb0TOkqRDiKcWDkrh+WU51HBR0SfU856p3d4tjtPT/Q861nQew7UsyCgVOm9SZGWUEJPIT278/yR7GZmduru7M6Wz/v18iXZnZ35zezszHd+5ftzCIIggIiIiMgCTrsLQERERNGDgQURERFZhoEFERERWYaBBREREVmGgQURERFZhoEFERERWYaBBREREVmGgQURERFZJj7UG3S73Thx4gTS0tLgcDhCvXkiIiLygyAIKC0tRXZ2NpxO9XqJkAcWJ06cQG5ubqg3S0RERBYoKChATk6O6vshDyzS0tIA1BWsSZMmod48ERER+aGkpAS5ubne+7iakAcWnuaPJk2aMLAgIiKKMHrdGNh5k4iIiCzDwIKIiIgsw8CCiIiILMPAgoiIiCzDwIKIiIgsw8CCiIiILMPAgoiIiCzDwIKIiIgsw8CCiIiILMPAgoiIiCzDwIKIiIgsw8CCiIiILBPySciC5aXF+1BaWYt7RnVCVnqy3cUhIiKKSVFTYzF/YwHeW3ME58uq7S4KERFRzIqawEJ7ElciIiIKhagJLDwECHYXgYiIKGZFTWDhqK+yEBhXEBER2SZ6Ags2hhAREdkuagILIiIisl/UBBZsCiEiIrJf9AQWdheAiIiIoiew8OCoECIiIvtETWDhqG8LYVMIERGRfaImsCAiIiL7RV1gwQoLIiIi+0RNYNEwKoShBRERkV2iL7CwtxhEREQxLWoCCyIiIrJf1AQWnpTebAkhIiKyT/QEFt4MWYwsiIiI7BI1gQURERHZL2oCC0+FBZtCiIiI7BM9gYUn86bN5SAiIoplURNYEBERkf2iJrBgUwgREZH9oiawADNvEhER2S56AgsiIiKyXdQEFt6mEFtLQUREFNuiJ7BwMPMmERGR3aImsCAiIiL7RU1g0dAUwioLIiIiu0RPYMFOFkRERLaLnsCivs5ib2GpzSUhIiKKXVETWOw7VRdQ/P6rPTaXhIiIKHZFTWBBRERE9mNgQURERJZhYEFERESWYWBBRERElmFgQURERJZhYEFERESWYWBBRERElmFgQURERJYJKLCYO3cuHA4HZs2aZVFxiIiIKJL5HVhs3LgRf//739GnTx8ry0NEREQRzK/A4uLFi5g6dSreeustNGvWzOoyERERUYTyK7CYMWMGrrzySowfP1532aqqKpSUlEj+C7YNh88HfRtERETky3RgMX/+fGzZsgVz5841tPzcuXORnp7u/S83N9d0Ic364zc/BX0bRERE5MtUYFFQUIAHHngAH374IZKTkw19Zs6cOSguLvb+V1BQ4FdBiYiIKPzFm1l48+bNOH36NAYOHOh9zeVyYeXKlXjttddQVVWFuLg4yWeSkpKQlJRkTWmJiIgorJkKLMaNG4edO3dKXrvzzjvRvXt3PPLIIz5BhV0EuwtAREQUo0wFFmlpacjLy5O8lpqaihYtWvi8bqftBUV2F4GIiCgmMfMmERERWcZUjYWS5cuXW1AMIiIiigassSAiIiLLMLAgIiIiyzCwICIiIsswsCAiIiLLMLAgIiIiyzCwICIiIsswsCAiIiLLMLAgIiIiyzCwICIiIsswsCAiIiLLMLAgIiIiyzCwICIiIsswsCAiIiLLMLAgIiIiyzCwICIiIstEbWBRUe2yuwhEREQxJ2oDi/s/2Wp3EYiIiGJO1AYWS386ZXcRiIiIYk7UBhZEREQUegwsiIiIyDIMLIiIiMgyDCyIiIjIMgwsiIiIyDIMLIiIiMgyDCyIiIjIMgwsiIiIyDIMLIiIiMgyDCyIiIjIMgwsiIiIyDIMLIiIiMgyDCyIiIjIMgwsiIiIyDIMLIiIiMgyDCyIiIjIMgwsiIiIyDIMLIiIiMgyDCyIiIjIMgwsiIiIyDIMLIiIiMgyDCyIiIjIMlEdWFTWuOwuAhERUUyJmsDipRv6IqNxkuS1Sa+ssqk0REREsSlqAospA3Ow5tGxktcOny2zqTRERESxKWoCCwBwOOwuARERUWyLrsDC7gIQERHFuOgKLFhlQUREZKvoCizsLgAREVGMi67AgpEFERGRraIssGBkQUREZKeoCiyIiIjIXlEfWFwoq7a7CERERDEj6gOLv686ZHcRiIiIYkbUBxa1LrfdRSAiIooZUR9YEBERUehEXWBxbb9su4tAREQUs6IusLh3dGe7i0BERBSzoi6wYCoLIiIi+0RdYOGUBRaCYE85iIiIYlHUBRacMYSIiMg+URdYsCmEiIjIPlEXWDgZWRAREdkm6gILeVhRVl1rSzmIiIhiUfQFFrLI4pMNBfYUhIiIKAaZCizmzZuHPn36oEmTJmjSpAmGDh2Kb7/9Nlhl84uDnTeJiIhsYyqwyMnJwXPPPYdNmzZh06ZNGDt2LK655hrs3r07WOUzjV0siIiI7BNvZuGrrrpK8vcf/vAHzJs3D+vWrUOvXr0sLZi/GFgQERHZx1RgIeZyufCvf/0LZWVlGDp0qOpyVVVVqKqq8v5dUlLi7yYNcTCyICIiso3pzps7d+5E48aNkZSUhHvuuQcLFy5Ez549VZefO3cu0tPTvf/l5uYGVGA9DCuIiIjsYzqw6NatG7Zt24Z169bh3nvvxe233449e/aoLj9nzhwUFxd7/ysoCO4oDeaxICIiso/pppDExER07lw3g+igQYOwceNGvPLKK3jzzTcVl09KSkJSUlJgpTSBcQUREZF9As5jIQiCpA+F3ZTiiq92nAh5OYiIiGKRqRqL3/72t5g0aRJyc3NRWlqK+fPnY/ny5Vi0aFGwymeaUufNmR9vRev0FAxs18yGEhEREcUOU4HFqVOnMG3aNJw8eRLp6eno06cPFi1ahMsvvzxY5TNNrSlk/6lSBhZERERBZiqwePvtt4NVDsuodbFg1wsiIqLgi8K5QhhCEBER2SXqAgunSlzBeIOIiCj4oi6wUJuEjJOTERERBV/UBRaMH4iIiOwTdYGFWlMIAw4iIqLgi7rAQq3zJuMKIiKi4Iu+wMLuAhAREcWw6AssVEeFMOQgIiIKtqgLLDi7KRERkX2iLrBQw3CDiIgo+KIusFBvCgltOYiIiGJR9AUWrJsgIiKyTdQFFnopvdccPIu53/6E6lp36ApFREQUI0zNbhoJ4uO0Y6Vb31oPAGjZOAl3j+gYiiIRERHFjKirsVAjbyI5fLbMppIQERFFr9gJLGRNJG7BnnIQERFFs5gJLOTcjCyIiIgsF7OBhUtgYEFERGS1mAks8s+VY/oHm7x/s8aCiIjIelE3KkTNS0v2S/52s8aCiIjIcjFTYyHnYlxBRERkuZgNLNgUQkREZL2YDSxcDCyIiIgsF7uBBftYEBERWS5mAwuBgQUREZHlYjawYFMIERGR9WI3sGBcQUREZLmYDSw4KoSIiMh6sRtYsI8FERGR5WI2sGBcQUREZL2YDSyIiIjIegwsiIiIyDIMLIiIiMgyDCyIiIjIMjEbWDgcdpeAiIgo+sRsYLHm4DmUV9faXQwiIqKoErOBBQA8/vkuu4tAREQUVaI+sPjlwBzV977cdiKEJSEiIop+UR9YaHWlYI4sIiIia0V9YOFkL00iIqKQifrAQiuuEJjXm4iIyFJRH1gQERFR6MR0YMH6CiIiImvFdmAhAI8t3InzZdV2F4WIiCgqRGVg0aZpCgAgo3Gi7rIfrc/HgGeWBLtIREREMSEqA4sP7x6MKQNyMP+/htpdFCIiopgSb3cBgqFDRipeurGv3cUgIiKKOVFZY0FERET2YGBBRERElmFgQURERJZhYEFERESWifrAglm7iYiIQifqAwsiIiIKnagPLIxObup2s2qDiIgoUFEfWBhtCnGxzYSIiChgUR9YGOWqr7H44zc/YcyLy1FSWWNziYiIiCIPA4t67voai7+vPITDZ8swf0O+973KGhcE1mgQERHpYmBRr1bWx6LGVfd3/rlydH9iEWZ/tt2OYhEREUUUBhb1qmvdeO2HA96/a+sDi3fXHAYALNx63JZyERERRZKonITMH++vOYJXf/jZ+7enM2ec0WElREREFP01FgKM9Y3YfaJE8rdn+Gmck4EFERGRUVEfWBhV43JL/vb0uXCKAovqWukyREREJBX1gYUDxmocPH0qPNwKTSEfrz9qXcGIiIiikKnAYu7cubjkkkuQlpaGzMxMXHvttdi3b1+wymYJo00h8hoLl1tASWUNxC0hJ4srrSwaERFR1DEVWKxYsQIzZszAunXrsGTJEtTW1mLChAkoKysLVvkCJq+JUF1ONtx00a5C9Hl6Mf4q6tDJ/hZERETaTI0KWbRokeTvd999F5mZmdi8eTNGjhxpacGsUiWriZjYKwuLdhf6LOeWJcA6XlThs0x8XNS3HBEREQUkoDtlcXExAKB58+aqy1RVVaGkpETyXyhV1TQEFt2z0jCia4bichfKq3XXFc8aCyIiIk1+BxaCIGD27NkYPnw48vLyVJebO3cu0tPTvf/l5ub6u0m/VMtqLNQ6cxac962hkGNTCBERkTa/A4uZM2dix44d+OSTTzSXmzNnDoqLi73/FRQU+LtJv1TVuCR/B5LvijUWRERE2vzKvHn//ffjyy+/xMqVK5GTk6O5bFJSEpKSkvwqnBWqauU1Fv5jjQUREZE2UzUWgiBg5syZWLBgAX744Qd06NAhWOWyTP+2TSV/B1JjkcDOm0RERJpM3SlnzJiBDz/8EB9//DHS0tJQWFiIwsJCVFTo90+wy8MTunn/7XA4DCfMUsIKCyIiIm2mAot58+ahuLgYo0ePRuvWrb3/ffrpp8EqX8BSk6StPSeKAwiCOCEZERGRJlN9LATBWLKpcBZIB8wkNoUQERFp4p3SBHntBxEREUnFXGDhCmCC0uNF5bjpzbVYrJC5k4iIiPwcbhrJXAE05/zxm70AgPWHz+PJyT3xwdoj+Hj6EGQ3TbGqeERERBEt5mos3G5r+on8/qs9OHKuHH9atNeS9REREUWDmAosHPCdbCxQ1bUBtK0QERFFmZgKLIDAmkKURMFAGSIiIsvEXGBhVVMIERER+Yq5wCKQUSFmrPn5LJ5ftBc1odogERFRGIi5USFW97EQoLy+W/+xHgCQlZ6M24a2t3SbRERE4SoGayxC28ci/1x5wNsor66NiqynREQU/WIqsHA4gtB508A2A3H4bBl6PvkdZn68NbAVERERhUDMBRah7rzpCDCyeH/NEQDA1ztPWlAaIiKi4IqpwAKwvilED+dDJSKiWBJzgYXT4qnPdVtWAtwc+1YQEVEkibnA4oHxXZCdnmzhGoN742faDSIiiiQxF1hkN03Bj4+ORf+2TUOyPUeAVRZqw1mJiIjCUcwFFkDgHSrF1h48h6tfW42dx4pVtmXZpoiIiMJeTAQWUwe3BQA8dHk372tW3e/Lql3YcawYt72z3qI1SrGLBRERRZKYCCyevTYP2568HGO6Z3pfs/p+faG8RvF1cQBTUlmD61//Ee+sPmx4vYwryC57C0vw6vcHUFHtsrsoRBRBYiKlt8PhQNNGiTZtu+Hf/1h5CFvyi7Alvwi/Ht7BlvIQGTXxL6sA1NXKPTqpu82lIaJIERM1FnYSd94s9+PJj00hZLedx4vsLgIRRRAGFiHkX4wQHpHFl9tPYMmeU3YXg4iIwhwDiyC7UF6NOQt2Ymv+Bb8+Hw41FmdKq/A/n2zF9A82hTwlOhGR2D9WHcKj/97B5IFhLGYDi3bNG4VkOx+tz8cnG/Jx3etrQrK9YCipbOiYavW080REZjz79U+Yv7EA6w+ft7sopCJmA4snr+qF6we0sbsYuszcx38+fRG/nLcGK/efsbQM4pEtDCuIKBxwtFL4itnAonlqIl6+sZ/dxdBVVl1reNkZH23BpqMXcNs7GywtgzihGCssYg+/cyIyI2YDCzt8/5P5zo9f7TA+XfrZi1Wm12+EuMaCTSFEFBaY1ThsxXxg8eINfUO2rSPnyoO6/ki85Z8srsDewhK7ixESpZU12FZQFHGdziKsuBQjGFeEr5gPLH45MAe3DW1n6TrtunGIt7vCwn4W4iRfVtdYDJ37Ayb+ZRVOFFVYut5wdNWrq3Ht337Et7sK7S4KUcSzcs4nslbMBxYAkBhn7WEIhye82y3uZ+ERrH3bd6o0OCsOI54aq/9sP2FzSYgiH8OK8MXAAsBlXTIsXZ9d/RCCtVVx9lD2sSCicMAKi/DFwALAmG6ZeOqqnpatb8OR6BpfLf4BBy94iR2RdkEUIrL3DkU7R0xdNSILA4t643u0Cngdn2zIBwAs23s64HX5IxSVCYLb97VzF6tQWqk8uyv5YqUPEUUzBhYWeu7bvQCA5qlJNpckeORPrxerajHw2aXo/fRim0pERLEo0mr+YgkDCwt5RmW0a2FdunCtjqWCIGDNwbPe/BWhGI0inyrk0JmLQd8mEREgvcYxrghfDCzqWRH9ek55K094rfbtJXtO4da31mPU88ss3KIvSR+LIAUvHDpGRHokDza8ZEjUuNxh0yTNwKKe0o3tmn7Zptbhuee6LLz5aq1qeX2uirL6nPmhaLrXmtyUM58aE2l9LCKtvBS93JIaC0YWYuNfXoHeTy/G+bJqu4vCwMJD6RSNM/kU7Xmat/L+Kl6VvLYg3ulQX9hC4s1q1aAEMhSVlwgi0sMgV93R+jw5aw+es7kkDCy8lGIIp/zGrcNzzlvZXCC+WctXGycrXyh+c/IyiP9mhQURBZOkxoJPI2GLgUU9pWo1szUWnpPeZeAOazT4kN64dWosgkRSYyEPLET/NltjEWlzZhBR+GBcEb4YWNRTrrEwtw53fY4HI0/ui/eoz3R6+GwZXll6ACWyjjgFFyrw95UHvR104mQFDNaNWtz8oRU8mA0sxMcplp4+Ii3hVGSVlqKZtMYihi4aESbe7gKEN3MnbrXLjT8t2ousJsm6y67cfwZX9MpSfO8Xr6xCRY0LBReks6Fe89pqlFTWYu/JUrx8Uz/TNRaCIKDgfAVym6f4/aPUusmYbQphjUVk2FdYin+uPYJbB7fzaX4jCqVYfRiJNAwsNPhzDZ23/CCSE/SrOrRuwhU1daM8NslSg5dU1gJomLnUbB+LN1Ycwp8W7cV/j+qIOZN66JbRu15xc4xGwQOpsaDwVVxRgye+2I3EeCduuqSt3cWhGMY8FvrCIeBiU4gGf7+gyhqFvNcyRp7WnQ6H4hOiZzirvMZCb5V/WlSXGfTNFYd0ty1Zr9Z74s6l+rstW681kUVVrQv/XHcUR8+VWbI+UrbjWLHdRaAYxxoLfeFQEczAQoMziGeu+Om+sLgST3+52yeLpcOh3BG01lX3WlyctHxW5s8QEwcP8lqJwDpvNvw7kDHpry87iCc+34VRLyz3ex2kLwyuVxTjSirCIwEUaWNgUU/pnhjMwOKzTce8zQozPt6C99Ycwe3vbjD02dr6XqLyUSvBSlD1zc6T3n9rDTc1GtgcL6rAX78/4E1FHqi1h+wft22GHU8Uaw+ew+zPtqGo3P/kOeHwJESxa+3BcxghyTLMKotwxT4W9ZSq5YNd1fafHSdwTb822Hz0AgCg4HyFrEzKPLUY4mYSt1sISo1FeXUtXly8v2E78hoLjdoMNbf8fR3yz5fji23HrSlkjKhxuXGxshbNUhNNf/aWt9YBqAtGX7ihr1/bZ2dbstOfl+yX/M2mEGXhcFxYY6EhmDUWAHDwtPYEXmrX8Vq3bx+LWreg+0Tpz+7UuNSbPgBpm6fR+07++brRLgfPNPSJ2H1Cvf1eryYmDH5HIfGLV1ah/zNLcEw2WsgMz7H3RyCZVYkodjCw0BDskXXyy3SCrM/E4bPKnRE913fxkFEjF31/AiWfrOGy7Yj7gARy45lbP+W83J+X7Ee/3y9mx0wAB+oD0aUaOVCCiXEFhROej+GLgYWGUCdgadbIfBW3h5EfmdlMooBv8OPbx6LhBSMZR8165fsDKKmUNsfIhUPVXyzgdZzCC8/IcMXAop7SjTnYN6xXf/gZta6GMZrl1S5cMDEz3VNf7hat64D+B/zYH/lxkccO4n4dReXB67FttjZkzoIdmLNgZ5BKE7kCOaf5hEjkn5PFFZj96TbsjJEh2wwsNIibDjY/Ph6fTB9i+Ta+2VXo/ffFqlq8vvxnQ58rq6qV/P368oO6n/GnaUfe9CHv5CqupZj86mrsOl6MNQfP6q7HLDMjXs6XVeOTDQX4ZEM+ioMY7Pgr0PtzIJ8P5Gtg502yk/zaE0mn4wPzt2HB1uO46rXVdhclJBhY1EtNahgg8+Fdg7HkwZGSG3GLxklISYyzfLvycdmrDvjelJX85v92mN6WP30sfGos3NrvT351NW59az1OFjeMcJn96TaMe2kFKuszivrDTDOLVf0+SIpHksKJFefj35b9jJkfbwnaUH2Pn3U66kcbDjetl56SgDd+NQBxTieGd8kA4HsjrnGZTC1pwA97T0v+3ltYauhzX4tySxhlSR8LjRoLsYLzFWidngIAWLC1bljpsr2nMal3a9NlABgghAPWWFA4seJ0fOG7fQCAGwblYlTXloGvUEUou4GFQ5cz1liITMxrjct7tvL+Le+8WV3bEFjsfWaiJduUBxbBJI8rThZX6EbqvnkrGv5dWlmDIpVMeEoBRyCdYbVqLLSydvJWaB3O7ULRqqK6Vn8hMow1Fhrkt6tqUY1FQlzkxWTiG/uSPacw/YNN+EXvLLw+daDqZ9QybbrcAno/vVj1c0o1DHp9PAqLK5GVrjwzrCuKbmp2PvgHsmnWGpFZm49eQOOkeHTLSrN83ZFUgxbKkWvhcFQi7+4YQo1kfSpymqZ4/x0Js0d7fnj/3nwM6w6dk5R5Xn0n0W92Fip91GcdHoUllQDqMnJqUaph0Ovj4ZkkTYlWzYp8teLmmki6+IQ7Hkky43RpJabMW4Mr/rIyKOuPrPMxAm4YFmKNhYZfDWmHb3cVeptHurRKwxu/GoCs9JSQ57jwh1sA9heW4KF/bQcAtPAjFbT8x3v/J1uw95lJutXinsBCfGNXmqlVrKJavXOnqadl8TTvkXX1CW88lmTC8QsV+guZoDVPETUIhzsTAwsNqUnx+HzGZZLXJub51/nQDm5BkEz05U8sJP/xeqaE16sJ8AQW4poLve07NerPNPtYyNYrTTMefVef7QVFEAQh5MGtVdPcE8WaCHgOtRSbQoJkdLeWGNMteL2MjVi8+xTiRXfrsirlGoGV+8/gVEkl7nx3AxZsOSZ5T62mQK8mwDOfSa3beI2F1o3STI2FeNlorLH4fNsJfLD2aMi3Kx9qTGQnKwPdKHz+sBVrLCzQo3UT/HSyRPJanMMRlNlGzZjx8RZ0F3WaqlDJI3HbOw3TtS/bdwbXD8jx/q22B3o3es/74poGveGuWu+byWMhDSzC8YoReJk+XHcUtw9rH3hRTLD2Qh76GpdAHT5bhuQEp3cYNdksHH/aBIA1FkHjDJPenWp5MYz+JtWaEvSGqR49VzeLZq1L3BSiE1hoHDMzo0LERQ7PwCJwge7V1vwLuPfDzSgwMdupVbU/i3YV4tI/fo+1B89Zs8IQKKmswZgXl2Po3B9MN68du1CO29/ZgB9/Npb8joyJpF92eNwNQoeBhQWULjROR3RUr6ntg15tjGeER62o/vzt1Ycx5sXlqp/RGjViJjOeOJiIhu9Anr7dCte9vgbf7irEzI+3GP6MVcfyng8340xpFe56f6M1K/RDeXUtqmqNZ4I9W9rQV6nU5PfxyL93YMX+M5j6j/WmPhfpAqmRKquqxTurD+PYBeOBL4UP04HFypUrcdVVVyE7OxsOhwOff/55EIoV+eKcjqh4WlbahQtl1diaX2To8+ImjKU/nVKdCh4AtFKDaB1LeYIscQwSyIyr/9l+Av9Ydcjvz6sxclp4gon/23wMvZ76Du/9eNiijUv/PHLO+IVb60n9863HMWzu99h13PgkS3b9PCqqXej55HcY/MfvDX8mKaFh6PnpkiqNJX2dKTW3fDQyW8vz3Ld78fuv9uCqVxvm1vDJAmzh+RPsUzHYrX7h1knddGBRVlaGvn374rXXXgtGeaJGuLcfGz0PlW7oX24/gfs+MvakW2Pixq5VY2FHH4v7P9mKZ7/+CXsLS/QXNkHvmPxl6X70euo7fP/TKTxcP1T46f/skSxjx4VEa4uzPt2GE8WVpmpAkhOc2Hz0PL7acSLwwqlYuPUYVuw/I3nNM2+DZzbeyhqX7vEU15gVq2SbVROJyfSsZvTn+3+bj+H+T7Zi2b66jMQXNCYRjKRRSlrZga0QZnGF+c6bkyZNwqRJk4JRlqjiz7wc4UjpfDVzU3OZ6Byh1S/lQrn6dPI+CbJ0RoW43QKm/mM9WjdNxss39tMt19nSaiCr4e8alxsPfbYdwzq1wM2XtvVZvrrWjcT4hpvJwTMXkZ6S4P27Smcytr8sPQAAeOLzXbplCyXPcV1z8Cw+3ViAJyf3RIvGSZJlykW5SDYfvYC/fn8AT0zuic6ZjX3Wl5wQhynz1gIAOmc2RvesJpaW9+i5Mjz4aV1gduS5KxWXOXuxCoOeXYqRXVvig19fami9ZmvB4oMYWBRX1KDgfDny2qQHbRv+Ev8s684d/WuiJ5A2ItCbabg95QdCvCfhcOsJeihdVVWFkpISyX/RRun81BtaGSmUfnxmOlLWmhijqBWMnSqpQnWtG2sOnsX+U9oTtYmv+xXVLtTKJo/bc7IEaw+dw4Itxw2VS74PC7ccx5fbT+DRBTt9ln3u273o+vi32H2irkngRFEFxr20AoOeXepdprLW2DEJxVBZMxdXz5K3vrUeX2w74Z3ASUw8vHjKvDVYsf8Mxr+8AnO/+cln2WRR80K+rEmm1uXGwTPKM0LO35CP9Yf0O36eMtBk8Z/tdbUlK2W1GnLimi/5+aQnMS5414LJr67C5FdXY52B42FWRbULN725FvOWHwx4XXbfwgVB8OmnFUVxheR3HA77FfTAYu7cuUhPT/f+l5ubG+xNhpzS/dCB8PiCA6V0c3vmqz2+L6qoNXF31AvGfvef3bj1rfWY8GftFMHim8BVr632Wd7sE6e8OUWr9uSNFXUX4ecX1d10dxzz7XOgV2PhoVXVe/BMGTYfPa+7jiNny/BKfQ2I0jrNHAn5YVPqO6A2A/CbK+v6qogDCPHXLS/HPR9uxriXVuDfm6V5VTYfPY9HF+zETX9fZ7zgGow3CTb828w5DQS3KaTgfF12y8+3GguSzfjX5gKsP3xeM9W+UcG4FppZ5X//czPGvrQclaLfXij7wAW9j0VwV29a0AOLOXPmoLi42PtfQUFBsDcZcoM7NEfvNukY3yOz4cXoqLBAoKdsrYnqjTMXq3DFn1fin2uPKL6/fJ/2U6WHPHA4JOowuvtEMe56f5PhMgG++2DmiCjVCFQZrLHQu+55mhG0TH51Nf68dL+h7emXR1qgxsm+Lala33ety42RLywTra/hvUf/vUNSE7X0p7o29rdXSzutHrWos6mH0ZuLeDmzgak4sPhye3D6k5wvUw92/VVpMAA2wor+EPLv00xt2+I9p3DkXDnWimp2xJ+O9IfAcCt/0AOLpKQkNGnSRPJftIlzOvGf+4fjJVF7vQMOXNU3fNN/a52HW/MvNCwX4Alr5iL89Y6T2HeqFE98sVvxfaM3Aa3FbnxjrSTNuZGLk3wfzBwTpd03esG2oinkomxopE8nMj/zgwB1Ke/ltJq+5Jlfxd/nhfIaTBaNALCCkSDEn3PKfI1FwzH/MEgZU4s0Ojn6y8oOh3bXWHiIm1tDWmMRsi3FSB+LWOA5QaVVuwJuGJiLT6YPwfanJkiWf+wXPfDDQ6NCWURTrnt9jTe4CPTmVmNhHujSSt/8Ad/uPIlVB6SJh7QuGGXV8pub/nblNxIzT19Ky9YYrsUJr8cQ+b4kx8f5LKO1b5W12se+WqEmR36RNHrRXHvwHH7z7x26yxk9vwVJjYW5c1pcY2HlSIbnvm1oogjGTTKUN6iC8+WYs0D/+/KH2kSI4kOm9L0IgoCP1+djW0FRwGUI9ijBcBshYzqwuHjxIrZt24Zt27YBAA4fPoxt27YhPz/f6rJFHPFwyQSnE06nA0M7tZCMCACAvDbp6NjSt5d8SOlciNYdqmu/9/eEbdWkbrRAIHkk5ORP3wBwr8KwVzObNFK++z/Zij8v2e/dvpFruGcRpWWNV78bWsyUgPpYyO6n8SqdEj9cd1Sxw5989lp/zg2jT9ELt0r7ZqhmkPXju7jnwy3Yc8J4J3TxaCcrv1NPf55IoHeY73xvIz7ZYLKZ3OCxrJFk/zVepmX7TuO3C3fi2r/9aK5cOvapZEMORMQ3hWzatAn9+/dH//79AQCzZ89G//798eSTT1peuEjRUGPRcNYmJUgP7R+v6636Xjg6XlSOf647ipPFlX593nMBNdPHwipKNwuzNxb58q98fwCTXtHuNGp0/car38PraiFAkJRJ7SHs8c93KXb4k89VY2T//H3QEw/3rduW8nL+5nOZ/dk2xeVWHziLBz/dhiKVDr5mv9OfT5fi7vc3YqdCJ2Cxoooay88XK5+y9R5QPLlFrFynh7h5zqnSFKIUsGqVqbiiBuNeWo4XFUZG6bniLytRWml901U4MX2HGz16NARB8PnvvffeC0LxIoPnBBX/DhNlPcEn5TUkQkjQmh88VHQuGh+uy8cTn+/Cne/6l3bZc5EzM9zUjE83qteQKT1Nql1zp3+wCWsO+s7hoLS8pwe+oRuixnqMPqmHV1hRty+S2WpN3njkfUuMHIZdx0skfWKMSpI106htyuh3IQ8s1Drg/urt9Vi49The/eFnxffNfqd3vrcRS386jWtf135q/vn0RTxkIgeEmjOlVZj29nos2nXS0n4B4sN3oqgCY15cjndkHXPVqPVJ+vV7mwzNdVNTq9IUIi6fwjejVTv20fqjOHimDK8tU/6e9ah1tt1XWIqFW4+ZDhLD7BmEfSys0KdNUwDSk1ZeK5EgeoIy+yDQrFGC/kImBftp2FtjEaRkDI/8e6diRsxle0/jcYXEUmq1BKsOnMWtb/nO4aBVanOdNxVqLIzezIJw7DYeuSAb826iv4ggHU5qNleLvMZC6dgUnC/3yZQ5VfT9GP3tJPnUWBirsXK5ffMd1H1e+3Ny4s6U4iKb/Uo9wayRAMhoXhYtc7/5CasOnMU9H26xtBlTvKY/LdqLw2fL8HuDw9Z/95/dWHPwrOJvcvKrq3XP4WqXuMai4XW971B+rp0uqVStiTJLLWi54i8r8eCn2/F9/agooyK+jwU1WPLgSPzhujxMGVg3zbi4mi0xTvrEJO4ZbiawyGqSjAfGdQmsoAqU8itYyfNjN5N5U6zG5fam9VXz0Ge+T2h3vqdcw2L2Gql10TGzLqVl9SZw8wjWpWLSK6v8+pxbECQ3L60U7ErknTOVjvGI55fh9nc2SF7bp5MQTa6i2oXXZX08xN+Dw6H8eq3LjXEvLcd1r/+oMLRRug29m1KLxomKr4db85bcGVHtkNrQ2MoaF6a9vV43cZa0P0PDfpsdxvrJhgLc+tZ6xfmJiitq8O2uQs3Pi2tNxWlWJJ03db6WksoaXPrH79Hv90sABL/Wec/JyE4kycAiAF1apWHq4HbeJzdxNCyvsRA3jcg7c2pp2ighbKZgN6OhxsK/ppBXvz+g2wyz20QHOrO95o0uvmDLMcWJ1Twf/0AhJ4fhwCRI96C9os5jZjYhoG4eEw+zgYV8xEiwarPeUZiwTfxEJ72hNPxx6GwZjpwrx/ZjxT7fkfz80Ts/kiQ1lMojEcKRuHxl1cqzuH5TPxJLL3GW+KncbeImbtbSPac03xc3hYivR3pBnvh7e3mxNBeMWsdl9XWZWtx0M1S4nVem5wohdeITUV4V63A48MrN/VBaWYucZo3MrdeS0oWW50Ls783jX7KMi4GqqnVLUkjr0apaFL83+zPtuSiUaoaqa90QBEGxc9wPexsukuE2O64gCIgXPakZrXnxkNdYmK3NMvqke+6ib3W1WlHFx1gcv9e43Ihzxikup7U+pfclc2aEUZV1UXk1Xvn+AKYMyEFVrRuPLdyJA+IOi6KiFlfUeB+I/DotRZ8JRap6MfGQd7dKjYUS8ff23pojkvfMzv9iOrAwubx0V+y/Y7DGIkiap/pWhV7Trw1+NaSdqfU4HA7JWZaZlqSxdPjw/Gj9bae1+p76wnfaT1f/XHsE17y22ttRUPVG5BYsuTAuUqm+/fV7DVlBQ3H9NXOcBUif1MxW68vTfZsJTOZvyEf3Jxbhm50ndbevdFFW25S4SOIaGHlZ5R/X23e1AMLsea12gzE7X4mSp7/cjXd/PILJr67GTW+uxd7CUsnvVRxM9f3dYlTV5yERJ0Yz3hFZ2lUylMTfpficM9vHwqPgfLlk/hdjnbmlK9MLHMyOyJGWwf7glYFFkGQ1SbZsXeJT7NFJ3S1bbzB5TnTjyaCC64ut2qmUn/hiN7YfK8Zb9XNaqLn5rXWWRD3rD+vP82GkxuJCgKmczTxBuwVpsiezQaO8xsLMUGTPhG/f7RbX6NTNHCtvilK6JKvf6Bted0gCC3kNhfRvpV0/eq6hHHrDW8uraw2NaBDvi3hStn9vCbxGT9yUaKRm8Wx9TVBjUWChlFtGifh4hLrGQjxkXtwxV+9WrHZrH/H8Msk6g3GNC6zGwn4MLCx2+9B2GN+jFS5p31x32QQ/Zj2MlFlTPb9fs1kKPawepmr46bj+8Krd1DcYCAhEq1Fl5Ls3UuRzZeaHYqrZVlCEHceKNAskbk4y2xRSJXvKDvQ7nvHRFox7aQXGvLhcErSYqbFwqzzBep5yBUHAZxsL8NPJUtXPAcAX245j1AvLG7anUmbP50a/sBwjnl+GA6KOqReran1m7hXXooiHZ3pGi5h1srgCf1q0FyeKKnQDV7V3xbVWa372Har99Y6T+PV7G1FU0RD0itcVyia+NT+flfTVqlWpkVGqddCqNdh89IL33+UqfVECYTadurT49t8j2MfCYr+7Js/wsknxcahxaZ+UDkDyZBNu7e5qKmpc+GLbcRw4pZ/45vkpfXzSL1fWWBtYGO3rkVb/NKZ1mNXeEvcB0NtaXH1fhYLz5WjTNEWxg66REsvzNfirotrlzTC495mJiv1RBAATe2Xhp/oe62aHw76hMVLDH4t2NzQnVda6fJJiiXk2daqkEle91jAnibgM4hoYT2Dx5fYTiqnB5WV/c8Uh2fvimhDf8pyunxn2+72n0aVVGgBg3EvLcaqkCp/991Bc2qG5z2fFQYa/fTXuem8T9pwswZI9p0z1E1F7/d6PtmD7UxMkHdJnfFyXDbe4okb0GfEN3Xy5/fXyEmmnS0ktm6QWxbdQWs9w4pq7rflFGNM9U31hmK+BiJDnR1WssQhDLUT9M+q6WDScZRY0rYbMA/O34R8GkuAM69zC5zWjVaxGeS4oej/wFxfvx7K9pzUv20pNAOsOnUP3JxYZLk+cs+6mNeL5ZXhYJbFRKIcmio+3PPW2x45jxdhzsqEzqucwKD21Kjle5N9TtllKT5puQcDRc2WYIUsBL86tIW6a8VRvKw1xrKN3V1Z+ea8snfOh+uaNJXtO4VRJXbDxnShgEu+L2jwXZniGMf58+qJuaCIPXtxuAW+tPIRb3pJOWa+W7OmceLI/8XpDeF7LRy6JAwjxTKeKlWcaFwvxek6X+pedWIvppKdh9rzJwCIMZTdNkfwd7xQHFhEUWRiUlmx9AjA5TzBgZIjkne9t1Lz4KQUWT37hm5RLiwMOvFI/dHPB1uP49+ZjOFksvfEaabsN9Brt+bz4CcklCIrJxwBpHwfPcbj1H74JxkJN/K2WVPimSxYEYNQLy7FJVIUNAB+vb8jgqlRjUa0SyctPAXnQJH5b64z7bFNdX4npHzR02hV/F8kqifWsuI/o1X7KLzW3vLUOf/jmJ8PrlwYTyv8OOtnBF9dcPjB/m/ffj32+09RqxeeKkZllzcYJZodyi4PAez7cbDjYDxYGFja6pH0z77+v69/G+++sdGnHT/E5Fi6dIa3kT18TfxmtYtSqrjUzhFZt35LinZKn0Yf+tR2Xv2x+LhKz/RzkPJ8Wl+X/Nh/DxL/oJ9E6VWL9k5q/PPshCALmb1SYzMrAYRL3+fAEFjUqqbvFN5ale05Jqv095fAw28NfvHyLxg2jwAKdxlzeF8DsqXPsgnKNk5FSiW98oWzOlf/e1ZrvlJpeta4V4l0oUghk5eTngP6IlED6WNgf7DOwsNGTV/Xy/vuWS9t6/50ia98WX8SsTLMbLsxG54Ew8oN1OqB5I1L6DtQ7Byq/3iw10efC5U/zTzAu0u/9eMTQct/uKsQRheRgdhDq7wtqQZ+R4yTtvCnU/1+/hlAxIVcAX4v4tBCn80+IN9YUsmzvaXy14wTe+/GwZE6dJz7fLVlOt/OmwZ1Q+0mJP17jErBi/xmUVdUq5AQJ3jVNHoyZuX5qBXLi9cjzq+w6XoyNR7Q7eZvJoWFEuN0V2HnTRk2SGw6/+McZL7vjiJ9Ka90CHpnYXTXrXXZ6Mk74OSOpFWZf3tWnw5SeUAYWRibOinc6NTvHmRnNoHYhc7kFS/ZbfFGuqHYhJTEO/1x7BKVVtbhvdGcDK6j7n78Bipmq8WDyJmRTqdEzUssk7WNRX2NhoIZQcRSKxvLL9kpT1ctH4oiDX7VzRGv4rDyt/ZQBOYiPc/oMUdXtvKn9ti5xGV9avA8LthzHmG4tfYJttQndjG9Hnfzwmanh0/p5SvJhyHZo8qt1nYM3PT4eGY2V8w7plcL0cNMw69TPGgsbqV004mXziohP3FqXG31z01XXaWdQAQBTB7fVX0gmhHEF0pL1Y+lqlxtPfLFb9X2lm9cBhSmWtUZNWJXOeuHW47j/k6144bu96PHkIizfdxpPfLEbzy/aZ6qzpL+BhRWJmqzgKX+NStBnZP/E34mnCUStj4X4nFV6sn1bo9Oy/Mb/P59sVV13jfjJWKVTrZjSeaV2M9U7P4yeEmqnsvjznjlmlu0743NXLa0MvKP2oTMXMeHPK7BwqzR4kl9jzdVYqBP/ttWOr7ipUL4uvfPRfB+L8MIaCxtJJ+lp+HecbIIbyURJbgFVsvbAvjnp2B7kScWM8ucpPFQ1Fkv3nELz1ETvUD8t/1GZgAkw3s9F6+nI5XabbkdV8rdl0iGcd4jG7JcbaFoRIKC4ogYT/rxS8ppRgT5tWsU7N00ANRbi0Rg1bgE/n76IJTrzUBih9y3LyyausBQHbpJ+ACq7o9R0429/b6NP92abZ+XnV2mlfh8FLQu3HkdReTX2n7qIBz/djuv653jf86mxMFjW5xft9ZnITkya/6ThdenMwerrV3pP/FkONyW/SScnajipxGnoHXBITuJB7ZqhRPZD/Nc9w4JXSJP8CyyCUBAFLy7ep5hq3SyjI3O0LmK1biFsLh6fbMiX9Gw3U3mx5uA5/YVCwHOzUqtBMTIvyQdrj3r/XVPrxviXV1hTOJ3vWX68xb8h8Tn06aYCvL7857rPqKxLKej1BAhmf5pGb8JqT99qnT3lq7ViaPmyfWcUX1frNLnmoPaoCa2gAgDEh1lce6F6yGTHXqnp4k+L9omWD6zzpt0YWNhIfGMRnxfx8hoL0dk6uGMLn+F0WomBQs3hR1GseHI3qlFi4JV0n2/TTg/uoVXd6XJZ08dCi9FrjXj+DSD0KZet8MrSA9hbWCJpOhBT6xeTnKB8wup12iwqr/E2Jah9jUY6fip59YefVdfx/KJ92HW8GF/vOCn/GADgjEJtnL8dvo2W3+UWfNK1a5H/LsoNNPH4S/7VeI7FX78/4LPszwrNmWqkwYS4lkK6b+fLqjH7s204dEbayVnpG3ljRUMwY77zZnj9aMPnjhSDVPtYiCIOh8O3SnJwR9+EUuEiTB7CVWmmrLaY1gX9pSX7g5JYR8zIU0yNS/CZgdXfG6KdPlqfj4l/WaVaY6EW5Kn1/FcLUMTufn+T5vuevgOBDBNVasKZ/Opq1f4RSrUsnpug2VIYzaz6wdqj6Pr4t5KZebWY7W8QCHmtoOc3WaEwvHT8yyuwYr9yzYecdKRew+vy6eGf/WqPt3+JmN4um37oCK+4goGFndROnsEdW2Bgu7ocFzdf0tbnCbJrqzRc2y872MXzi9EfxH2jOwW5JMANA3Mkf1fXug31r7DKc99qz6jqybQYLP4+xchzMkQStadOtT4WasHfUQPDaD2pzdUYHT2k1aPfzERtahqaQszdrIxWdHyyoW5I632yrKZGWR1XfL71OP6z/QRKKmt8rkee6c+3FxQpfnaBwcnd1OaYEf/mBAg4qjLRnL8zq6oJs7iCnTftJO+8ufJ/x2DPyRKM75GJ4Z0zsO9UKfrmpGPOgiKfz/7hut44V1aNiXlZhrbVqWUqDp6xLufAzqcnoPfTi31eNxpYiOcWCJZf9GmNf21uuFCEMqgA6p6i7XTkrP7smdHm8c+VM6D+e7PyDUNt1MdLJoZMq92wjd4wtUZyWVF75HYL2Hz0vOkmEbM1Cf4GCFbXWMz6dBsAYESXDCTJmomPXajAsQvav4tFuwo13wekAam0KcRYGcXLvfDdXp9J5ZQSeynNJ2R2u6HCGgsbSVP0CmjbohEm5mXB4XAgJTEO/XKbwuFwKF4QUpPi8c+7BmPq4HaGtnXb0PYWlbqOWhpuo5F2KGZpzUiVjiG3ev4RLeEwrvyeDzfbst1sWebYUDqpcpN+a5X68M9gseKGacWw5Fq3gCnz1pr+nOnAwuByvh0qTW3GsFUHzioGfVr9QQrOlxv63YiPjfj6LE9drnaVE3/+b8sO4kvZKDRx89mJogoM+sNSPK+SuygcMbCwkdGneyt+ePEhSpsdToFFj9ZpQd8GSU0b0g7je7ayuxgh8+X2E9hwWHlkjMst4MvtJ3wSU5lhRY2Fv503TQ8jFQTvpGpmBLOPhdJVRt45XuxEkbF+T/K+FOXVtahxuWVNIf4TX0df/eFnnC+rVhypcqKoAi8t3hf0/lpmMbCwkdHAokVj/SGSLXSGUTrgwKXtmxvaXiCM7lN8XHBPvZsG5QZ9G1rkuUZixYguGWFXLRtM//PJVsV5JoC6G448+ZVZVvSx8PfGbTYeqXEJGPuS/hBdn86bQRyGtFghD4lW3xd/cneUVtWi99OLMebF5bIaC/V1ed5S23ej/WF+/d5GvPrDz7j3Q//6twQLAwsbSR7aNc7nGWM64/KerfC3WweoLmPkPPzHHYOMF85PRgMLI6m1zbhnVCe8e8cl3r9Tk+ztPrRBZ66AaOUWQlMbZZdfyjoEa7HiSdyKuYHCeX6hX7yyCn9eam4KgECtP6z+21QarqtEfEz3nCiGyy3g2IUKyYRkWkfdc25U1ioPtTX6C9pbWApAP4tqqLHzpo0kCbI0lktPScBbt+kFBb6nYmZakqTDYmMLcjjoMXpTyWvTxNLtPjqpO1aKhop1aJlq6frJqODn57DTiC4Z+D+VjqBygd7PZ3+2TbVzqRmhnE3UrD06I2uCYc4Cc1OkKxHXRpy9WO3992XP/SBZTm2E1cniSlzzt69V11/jcmPpnlO4JAS1zMHAwCJMBPrbV7qWyy/wWr2KtcwY0wmT+2TjwU+3eSPkQGWlJ2Pp7JFootIJ1B/i/RXPCkmhIwjhl6zHSknxcfoL1Qu0pkAp/4E/xFlVw0E0xJ1Gmkw2H7mgOIcQADzz1R7Nz76+/CDyz5ejZ+sm6Jvb1J8i2opNIVFC6bcqzezp/0XOAQd6tG6ClETjF1VdAtA5Mw2ZTawbQSDe34T6/hV/ualfQOtM1dnny2Ooo6IR0RtS1JEPX9QSDiODAPUhuHYJJGGY6jpDHKwY6fvy4uJ9qu9dKK9WfQ8A8uvzX9hRo2MFBhZRQumHpdcBaOnskbh/bGfMm6redwNoCErk18kP7xqMO4a1x2WdpZlAr+4b2uRd795Z17dCvL+eNOdGOr5q0TuGaTb35Qg3YXIvDRoz6fMDqbCwsl+EVbWM4czqPlt6jDRRaU3QZ1VpG1n5sGchBhZhItDqY6WnAPGoKqURIZ0z0/DQhG6Y1Ls15v/XEPWy1RdtTLdMAPBO5DW8SwaevrqXt3bA47kpvfHopO6a5ZXvbUqC7w/kpkG5muvwyG2WAkBaY5FUXyatoWVG6F2vAg1cok00N4MA6nOLKDlw2v8b+tFz1iWzCztR0BQS6FTvZRbNj9I0BIkG/cHHrTARjCc9BxzY8sTlOFNahS6ttHM6DDEw/8i9ozshp1kKLuucIXldXvZGifG4sndrzZTW8s989t9DcdVrqyWvGc294QkexH1IEuqfLAPN36H36ZxmjQJaf7QJ4wEIljDTMXXmx/4PNTUybDNSbdAYleEvKxKJRSKtWhE7scYiTAT6s1Dql5mekoDmqYnolmVNoqjEeCemDMxBliyzolLZ9U54+ZN+75x0n2WSE+IwdXBb3XJ5LvbiY5BYX2MR6NBHvaaQVk2SNN+PNeHSryBYonkoLYW/xxbulMxRw8CCgkrpBuiZyCzYlG4m7VtoP8nLm0+UJCc48YfreuP6/m00l/PsulIfi/iAAwvt99VSm4ej4bKaJjIvlGnhjXhwfFe7i0Ah9NH6fEx6ZRVO1OetqFLJg2E3BhY2a1d/A+7ftqll6/zHbYNwXf82+N8rulmyPr1nUKVx8lZkvUw2MbQPkHbg8gQugdaQ6lV9R9ITbG7z4DfbmKmwaKcTfIajVhaOYrJCeY1voNMoMc7bD4qi05FzZRAEATUWZGYNBgYWNvt+9ijs+f0VAedzEN//xvdshT/f1M+y7JMVOh2NjNxMPv2vIRjVtSUAoGdrY8mxkhU6dCppmVbXHJHdNEVcKgBASYBTgEdO2KDt2WvzQjIkz0wyJqXaJCNNX3bq1LKx3UWQKK/y/W1mpSdHzXlLgNKj3YWyGs1Zce3GwMJm8XFONLIgI2Ywbxp6PaCN3Ezi45x45eZ+ePzKHnj/15ca2q6RwGhYpxbeACSjcSI6tkxFy7Qkb6fKHgaDGLGJvRqmotc7rk6HI+DmFqulpySgayvpDfC6/m1CcrOpm9FRf0uXtG/mc94PbNcMz16bF6yiRaWyat/fZqiHXlJwfb3jpM9r58ursa8wfHNcMLCIEsFIOuNxsUr7qb97lvLN+8839fX+O97pQNNGibh7REdvDYP2OtNwXX3fimEafQOaiap8HQ4Hvps1Eiv+d7Q32GiZloQfHx2LK3u31t2mx10jOoj+0j6uDgdMNTm1Tk9GbvMU3eUCiVX65KRj4X2XSV6LczpCUmNhtL6iY0Zj/GlKH2SKzoWOGalwOBzIaByeHWI7ZoRfmvg7hrX3eS3Y33WYxdFRr0Thwa6qxgULsr0HDQOLKBGMC4mn8+eNOvkkHr6iG+4Z1Qlf3T9c8nr/3IbOo+kmxlsnJzixaNZIb6bP6/u3wetTB+DHR8f6LJsha0tOUKgBatM0xVSbs7hfhd5F1AGYykg6rkcm/nBtb81l2jZvFFD+jRqX26e2x+lwKAafc6/XLotZSh15lY69wwH0zG6C9b8d533N0x/mi5mXKd4w7TauR6Zt205U6bPUJ6cpNjw2TvJaXSfm4Nz9v7p/eMC5YShwNS4hrCeX4xkSJYIx8dNHdw/G0tkjMa6HdtrqxknxeHRSd+S1kQ4ZFc/cZyaRlPwH43Q68IverdGmqfRJ/4perfDg5cZ6xet1smxdP4S2RWqiZFm9w+pwmOvA6XLrj1R57db+AXUKVUo37HSozSfj92YUyeOKDhmp2Pz4eJ/AUmkkjye5VpumKbhbUmsUHqx8QnzH5EzDa+f4BtUezRtJf1u3D23nV5k8tDqSt89IjagOy9Gq1uUO68nlGFhEiWD81JMT4tA50/8cGKmimoPGJjqSGo3E35w2CE0bGQtYxDdzpeyJH909GNf1b4NP/3uI5GZ7qkR7GmWHyT4Wbrege2FumZakuM6/3tIf94zqpLuNXtl1TVPdRflL1Lbpz0NPTjP1phx55s3zZdVwOByG8luIFwnHGVKtupAnxjnR1uQInRaNk7Dht+Ow8L5hPu/Jv9ubLjGWsRYAmiT7/i61zol4pyPgpHNq+spy2Yiz8erN2RNratyssaAYldu8EV66oS/e//WluommxIz8XrpkmuudHye6GCrdtDq2bIw/39QPnTPTTA2ZdACIM1E1XOsWdIfixjkdkvICwAu/7IOr+2ajn85Mh9OGtMPD9X0+nhF1hHQ4lHvh+HNx6i2rmfLIaZaCyX2k88R4xtnL+6Fc2dt3PhnxjTtSAovJfYz33fGodrlRWWO++iOzSTL6t22GN341EABwZf22xb+tuv4Vxo5d/7ZN8UelpjCNH0C8M3idldu2SMV4UXPT9JEdvf8O43uoLcK9xoIpvaOFxb/1HU9PsGQ9UwbmmP6MkYm95DcwPeKLod5Nq6TS+BBV0zUWgn6NRbzTKVnnC7/sgxvq+7noPfk/Oqm76mgapRuOP5kynQ4H0pLjfUYLrfrNGJ9tvDmtrsp/2tD2GNU1E81SE3DsQoXiaB1pjYXpYgVdi9S6TqWpiXEoq3Zh1vgu6J7VBF8p9NrX0yu7Ca7tl430lAS8v/aoqc9e0asVlj88WrHWw9MXw0hsMX1ER8Vh7hN6ZWH7sWLFz8Q5HfjDdb1x30dbMLZ7Jn7Ye9pU2bUcOFUqmTBNfA6E803UDrVuIayPCWssooTV1+FA82r44+Ppg9GjdRN8cJf+cFSz1bHiWgW9p/TMtIYkSPJhm3IOSOcoUSKeEdPlFnRvmnEOB5qI+iSI91XvyU3SP0R7UZ/1dVOZT2b6iA740xTRk60D2PjYeJ/llAIXT+4SAGjbohHSkhNUhwCLd03vmBppEurRugmmW9hXY/rIunUtnj0Kf5rSG/eO7mRqGnUxh8OBv9zcH7+7xvzwWofDgfYZqYrHyMzsq7Uq5+J/iWoKlLb9i96tsf2pCXjsyh6Gt2WEfBZW8QNAoDfRMKwAC0iNy81RIRR83Q3maxjcoW6W0xFdfIdw3jW87sJpVcZOs4Z1ysC3D4xA/7b6qcjNVscmiJYf2VU7tbV4bhW92o0mKQm6eQPev7MhUFIKanzauR3A325tmMrezAVWfFzkE88pFVO8vtzmjXDnZe19lrmufw5uuqQhcVW802E4eZkZZppCmjbSDnwvbd8c3z4wAr8c2NDf4FdDlJNvJRgIUv80pbd3tFGbpim46ZK2SIqPM5Sa3iilGX7NqqwxnuK5ptatGAwmxDl1g9/0lARJHyoleW3M55ARs7LW6pq+5mo4w12tS4A7jNuHGFhEiWeuycO0Ie3wn5nDNZd741cD8ey1eXjtlgE+7z32ix74/qFRuG+0/tOg3cymDM8R5Y54/MqeuG90J6z439FIindiSEffKeU9HA4HZo7prPjemG4t0cFAL/mhnRpmjnW5BZ8m7HtHS9efFO+UPNWLh/fpBRbisqSnJGDT4+Ox63dX1O2LQh1GCwM5I+QdMpsZ7DBrliAJLLSX1Zsu2nPIxMfj8p5ZisuKa6jUqPVbMFNDoEcvWDLCMymVkXtyVa1bdZr7F2/oq/i6WGqSdiAUaKAkPuZDOwU2z0343oL9U+t2w8WmEAq25qmJeObaPMVZQsWapSbiV0PaIV3hIuZ0OtCpZWNTHS3tYrbG4uq+bfBfIzvirdsGIbd5I/xmYne0a5GKHU9PwCfTh6h+zgHgoQldseo3YzApr+HGNLlPa7x9+yW6ZREnCQOgeDEQBwvv3DHIpzZAfHPUu5bIv7uMxkneETmStO89MnHnZe19EocpdSqUbzNYgYVbtGm1phBPTowx3bVzSniOmbipQv49je5W10xz1/AOeEhn2LLaN2yktgOoO96v3tIfAPCH65SbPzq2tC4Bl5GfcFWtSzVdv5EhpXojvQK9jlTXurH84dF47vreijVpZlmxjmAzWssT7nks2HmTIpL5PhYO/PYXvm3CSToTnTkcdRfI3OaN8NKNfXHLpW0xtFMLSRW4fASH2KB20toQefXlujnj8NmmAu/fY7v75gwRX+TFQciwTi1wsrgSh8+Wae6Dkn/UB0VySrN3ejbZObMxfj59EZP7mh8JYYT46VncFDJnUnfM/XYvgLoOolW1bt2EZ13rm4HEQZq8eeWNXw3ETydL0DenKRbtLtRcn1rTjNF0/PN+NRAJcU6M79FKNaFanNOJ0d1aYvm+M4bWqcXIw2xVrRvlOvMAaXE4HHjvzktwx7sbFd8PNLV4ZY0L7TNS0T4jFesPnQtoXYIAzJnUA+/+eMT7WqPEuID2PxiMZlCudbmxcn/g50mwsMaCIpId83M0SozHyK4tfdrVW2jc5JJkOTNq3QIyRGmss9KTNfNCANJ9Ffc/+Xj6EPTRqaESM3LIyhUCC08w89X9w7FuzrigTcQljrnEZc1p1gizxnfxjnhRCyrEuQ4emlDXT6iR6DX5E15yQhz6t20Gp9MhudlfrdAerzaiuGurxvhF7yxJ/w2lTrCec0YrS2taUryp1PNKPJO4GZnevbJGvcbCaC17B40052YTaT0u6wxaIeovEmiTk6CwjtuHtdf87dqh1mAtRI1bwOI9p4JcGv8xsKCIZCZ3hD88SaY885Vo6ZPTFLPGd1F8T96s4RYEtGmagldv6Y8P6idju6ZfGzwwrgs+vnuw4jrEF+gOGan4btZIbHq8blSGuKOpXlmNVE17cgdc0auh5sRzqUtOiENWekN/hFdu7uf9d2eTeUWUCCqdN50OYNb4rrojQcRTmnuq6cXHv0ajG32C6Hwa1N6387BajYXD4cDrUwfi2Wt7e0fAaI2qUPL8L/ugV3YTPHZlD0wZYH54tphnhl8jT+It05LQM1tthE7Dd3F5T/XMu9W10mMqTsVutsLi7hHS4yauDQo0jbjn3JoxpuEcuqxTBqYOqctSeml79X5WoVRrcKhHmYHA0U5sCqGIFOwnjY+nD8H2giJcpjEBmtis8V3xr03HcLyoAgDwu6t7weFoGLbrqXYdXr++q0RPxXFOh2ZqcnntjDiYuGt4B7jdAkZ3y/RJqe6PIR1bYONj49G0UQK6PPYtAPUOo9f0a4OJeVk4cOqi5pOrUWqZN4221SvVBoiDsmqXG7cObouP1+fjVtn07OKmNaXtGRnu+NZtg3D0XBk6ZzbGQ//abqjMQN1cPHrz8Rjl6fMxuENzrD98Xne7CXFOfDx9MD5al4+vdzbk4xDvrlY/kvay711cQxdo6m+12pvkBKfpBGOe3RE/kAzvkoEhHZvjkvbN0L9tM+Q99Z3P57KaJKOwJHTTkxvtNWGkuazW5Tbdyd0qrLGgiPLc9b0xbUg7b8e7YElPScDIri1NXRzFVa23D2uP24a29/79/UOj8PKNffHr4cbzKnjW1ytbPWBIio/DzLFdDAUVRvdEnlJc656aFB+HvDbphqa415MpqnEQH3ajX0EjnbTPDtQFfP93z1D87upekvfE+6u0OaX5V+QS453o0irNJzCZoPHEbzXPk/2rt/bXXO6u4R28zTPDOmVoNsdpDalNiHPi3/c2pBnPEc3no5ahVYlSrYhaR3RPzVCaQjpyPfKEcPFxTozo0lK1I2pCvAMH/jDJ9Hb8pTbZnD8qa+1LdMHAgiLKzZe2xTPX5oXlyJW/3twfbZqm4K+3+F7UW6en4PoBOabyHmx78nJseeJyxRE8/phYP6olq4na8MqGi65kcrAgD2t7945LcGXv1nhkYkP+FGlTiLHvWi23xn2jO2FYpxYY0z0TCXFODGrf3Od7ED/ZKW3OaNu3kuem9PHrc56bjJkH/4T6YDQzLRmdRKNMhnZs4Z07pk9Ous8QanmNjPhPvU6Y4s/efGlbXD+gDV6+sS9mjOms2kQoV6qT7VY8id3zU/riwfFdfWZT1iT4llXNWNGIo4Q4JxLinMhM0x+WrcVo6ncrhy+byWliNTaFEFmkd0664tTu/mqUGA8rR3b2b9sMS2eP8s7kalSwB7WN6Z7pM3xUPNzUaPN6Xpt0rDpw1uf130zsrvtZvZTvZpt6/nHbINz9wSYA5kdHLH5wJI6cLUOfnKZ45fsDuH2Y/mylbZs3Qv75cowR1eTViGpZ3r3zEiTFOyEIykN55XGT+E+9IL53m3Q0T01EdtNkJMQ58fKN/bzvzRrfFX9ZekC3/L8aor2PbVs0wlNX9USzRolIb5SABxQCltbpyRjfoxX+uc43Rbrnhm2kC0O804Fe2U2w+0SJt89LalI8UKo9IaGWv97c3yf1e0pCnKSDqricVrDz0YuBBVEM0epkqfYwZ7bCYkC7pnjnR3Of0aJ2Y3vo8q54acl+798jumSgY0aqXx1JxTUY4q39ZmI3lFTUejPWGtVM1AfIYfJe0bVVmne47FylScIULH5wJC5W1SJDlPCsWWoi8s+XA2iozVGLEeTfsZlkZckJcVg7Z6ykA6xRtw1thxsH5Xo7S2u58zLtZsTXbu2P/rnNJIFFSkIcBAh4aEJdHyYjtW8J8U58fPcQbMm/4M1QLG4q8cwVY1RSvFMxmEtLjvcJLPxNES/3zLV5hpLfBQubQohIk9l5Gq7s3Rqv3NwPyx4ebcn21Z74Z47tjAWiacRbpCbhhkG5hlLC+2xDdCUUb+6+0Z3x6KTuppve4nRqQKyWnBAnCSqAuvwfAHDLpcqpzMXkGTjFf826vCuaNUrQzMibFB+nmtRMq99Ao8R45LVJ9zm+/hyylIR4OJ0OLBedd+sfG4edT1+BnGZ1E7YZSSqV4HQgvVECxnTP9DaRibOMimsVtEbMKC0vJh823S9XfXQZACy4b5ikmUaL3Q3FrLEgIk1maywcDgeu6ac/TNf4+tS3M6BtMzw8oSuS4uN0J4zTIhmFYsFlWdy0EmiiKH8N6dgCGx4bh4xU/SdXrQ7CbZqmYPPjl+tODKcmLTke58qqAdQNR31vzRHve2r5aPw5Zp7Ou+0zUvH7a3qhxiX4TKZoJA22Uj+oDhmNse5Q3Sgbh+Rc0Scfkuvxys39cee7GzBrfFdc0SsLjZPjEed0YPtTE9A4KR6dfvuNZPkBbZvhzsvaG5pR1u4uaAwsiEiTXgKvYNN74p851lgHQS2B5kmQkw6XtXTVphiZBwUAru/fBhU1LgxqV1/bI7v/+htUAHVDq99bcwTtWjTCY1f2wMS8LNz893WK6/3fK7rhhe/24U9+dHhtJKpVEI/IEjMSJCco1DA8OrE7zpdVYcqAHMxZsNP7uta5OaFnKyzecwqPqPTx6ZaVhjVzxvm8nq4xD47R89SK4DgQDCyISNFX9w/HhfJq5DZvZMv2HY66G0FPgzP3BkJ8vW5lsnOrEnFejEDzOYSC0+nANFEHSrXJyfzx6KTu6JzZGON61I3KGdKxYVI+eY3FjDGd6+Yy0plkzqNpowQUldeNKDGSXt1IU0hHhY666Y0S8Oa0QQCA3y4UBRYa9/k3pw1EwfkK5NZPgNg9K807NfzDE7TnppF74Zd1gZZSTpGMxkk4e1HasZQ1FkQUFgZ4nlbrWZFwKxA7npqAihqXpCNksIhv/v3bNsWcSXWT1PlLPFFbKPpYWG2AH/1U1CQnxKmO+lAKuowGFQDw0d2DceVfVwMwNpuqWqZRz7pW7D+jWtuhRN435InJPfHFtuMY170VHA4H2rZoCMr/fe8wHDpThrw2TQz12UmKd3pnq72hPoGaPOFVcoITKYm+0Y3dsSwDC6IY9/1Do7D6wFlDnfxCKS05AWnJ1uTw0CO++Qtu4L910ofraZmWhFdv6Y/khLiIqLGQ69IqDf+ZORyZTYI7siDQoKtXdjqeuaYX0pITDB3nGwfloqLahcEdfUf5XNY5w1Cm3QFtm2HxnlNIjHdiTLdMfL3jJJLinVjy4Ci0bdEId6kkwUtNitedfVpMaX/kNTzNGyVKZgX2YFMIEdmqU8vGQZtYLFI0FSUh05oozIyrFCYziyRmboJm3Tq4LRbvPoWbLwk8lfk0EzUMcU6Hqey3Sp6b0gcdWh7EDQNz0TEjFU1TEtA7J10yV40VlDqwypPAPXlVL/zxm598P2xzLMvhpkQU85Li47D6kTFY/cgYS5MUkbI/Xtcb6387LiTNXFZrnpqIOZN6oHNmYzidDozv2cryoAIAXryxL4CGYcOAdI6kOZO6Y2JelmLTkd11ZKyxICICvLkOKDQisYkolK7olYU9v79C0ilVHEScrx/CO65HJnYeL5Z81u5jy8CCiIgoDMlHuoiH52bXT/h23+jOaJwUjyEdW2Dyq3UdWdXmzQkVv+r8Xn/9dXTo0AHJyckYOHAgVq1aZXW5iIiISGbp7JG4f2xn3Fg/UiQx3om7R3SUpEVPTrC3Oc/01j/99FPMmjULjz32GLZu3YoRI0Zg0qRJyM/PD0b5iIiIqF7nzDQ8NKGbTydj8RDWQIZKW8EhmJwTefDgwRgwYADmzZvnfa1Hjx649tprMXfuXN3Pl5SUID09HcXFxWjSJPiJb4iIiGLB+kPncK6sGr/obWyadrOM3r9N1VhUV1dj8+bNmDBhguT1CRMmYM2aNf6VlIiIiAI2uGOLoAUVZpjqvHn27Fm4XC60aiWd0a1Vq1YoLCxU/ExVVRWqqhrSjZaUlPhRTCIiIooEfvXwkKcjFQRBNUXp3LlzkZ6e7v0vNzfwhChEREQUnkwFFhkZGYiLi/OpnTh9+rRPLYbHnDlzUFxc7P2voKDA/9ISERFRWDMVWCQmJmLgwIFYsmSJ5PUlS5Zg2LBhip9JSkpCkyZNJP8RERFRdDKdIGv27NmYNm0aBg0ahKFDh+Lvf/878vPzcc899wSjfERERBRBTAcWN910E86dO4ff//73OHnyJPLy8vDNN9+gXTvlaXGJiIgodpjOYxEo5rEgIiKKPEHJY0FERESkhYEFERERWYaBBREREVmGgQURERFZhoEFERERWYaBBREREVnGdB6LQHlGt3IyMiIiosjhuW/rZakIeWBRWloKAJyMjIiIKAKVlpYiPT1d9f2QJ8hyu904ceIE0tLSVGdE9UdJSQlyc3NRUFAQE4m3uL/RL9b2mfsb3bi/kU8QBJSWliI7OxtOp3pPipDXWDidTuTk5ARt/bE20Rn3N/rF2j5zf6Mb9zeyadVUeLDzJhEREVmGgQURERFZJmoCi6SkJDz11FNISkqyuyghwf2NfrG2z9zf6Mb9jR0h77xJRERE0StqaiyIiIjIfgwsiIiIyDIMLIiIiMgyDCyIiIjIMlETWLz++uvo0KEDkpOTMXDgQKxatcruIpk2d+5cXHLJJUhLS0NmZiauvfZa7Nu3T7LMHXfcAYfDIflvyJAhkmWqqqpw//33IyMjA6mpqbj66qtx7NixUO6KIU8//bTPvmRlZXnfFwQBTz/9NLKzs5GSkoLRo0dj9+7dknVEyr4CQPv27X321+FwYMaMGQCi47tduXIlrrrqKmRnZ8PhcODzzz+XvG/Vd3rhwgVMmzYN6enpSE9Px7Rp01BUVBTkvfOltb81NTV45JFH0Lt3b6SmpiI7Oxu33XYbTpw4IVnH6NGjfb73m2++WbJMJOwvYN05HCn7q/R7djgceOGFF7zLRNL3a5WoCCw+/fRTzJo1C4899hi2bt2KESNGYNKkScjPz7e7aKasWLECM2bMwLp167BkyRLU1tZiwoQJKCsrkyw3ceJEnDx50vvfN998I3l/1qxZWLhwIebPn4/Vq1fj4sWLmDx5MlwuVyh3x5BevXpJ9mXnzp3e955//nm8/PLLeO2117Bx40ZkZWXh8ssv9843A0TWvm7cuFGyr0uWLAEA3HDDDd5lIv27LSsrQ9++ffHaa68pvm/Vd3rrrbdi27ZtWLRoERYtWoRt27Zh2rRpQd8/Oa39LS8vx5YtW/DEE09gy5YtWLBgAfbv34+rr77aZ9np06dLvvc333xT8n4k7K+HFedwpOyveD9PnjyJd955Bw6HA1OmTJEsFynfr2WEKHDppZcK99xzj+S17t27C48++qhNJbLG6dOnBQDCihUrvK/dfvvtwjXXXKP6maKiIiEhIUGYP3++97Xjx48LTqdTWLRoUTCLa9pTTz0l9O3bV/E9t9stZGVlCc8995z3tcrKSiE9PV144403BEGIrH1V8sADDwidOnUS3G63IAjR9d0KgiAAEBYuXOj926rvdM+ePQIAYd26dd5l1q5dKwAQ9u7dG+S9UiffXyUbNmwQAAhHjx71vjZq1CjhgQceUP1MJO2vFedwJO2v3DXXXCOMHTtW8lqkfr+BiPgai+rqamzevBkTJkyQvD5hwgSsWbPGplJZo7i4GADQvHlzyevLly9HZmYmunbtiunTp+P06dPe9zZv3oyamhrJ8cjOzkZeXl5YHo8DBw4gOzsbHTp0wM0334xDhw4BAA4fPozCwkLJfiQlJWHUqFHe/Yi0fRWrrq7Ghx9+iF//+teSyfii6buVs+o7Xbt2LdLT0zF48GDvMkOGDEF6enrYH4fi4mI4HA40bdpU8vpHH32EjIwM9OrVCw8//LCkBifS9jfQczjS9tfj1KlT+Prrr3HXXXf5vBdN368RIZ+EzGpnz56Fy+VCq1atJK+3atUKhYWFNpUqcIIgYPbs2Rg+fDjy8vK8r0+aNAk33HAD2rVrh8OHD+OJJ57A2LFjsXnzZiQlJaGwsBCJiYlo1qyZZH3heDwGDx6MDz74AF27dsWpU6fw7LPPYtiwYdi9e7e3rErf69GjRwEgovZV7vPPP0dRURHuuOMO72vR9N0qseo7LSwsRGZmps/6MzMzw/o4VFZW4tFHH8Wtt94qmZRq6tSp6NChA7KysrBr1y7MmTMH27dv9zaVRdL+WnEOR9L+ir3//vtIS0vD9ddfL3k9mr5foyI+sPCQT8EuCIKl07KH2syZM7Fjxw6sXr1a8vpNN93k/XdeXh4GDRqEdu3a4euvv/Y5ocXC8XhMmjTJ++/evXtj6NCh6NSpE95//31vhy9/vtdw3Fe5t99+G5MmTUJ2drb3tWj6brVY8Z0qLR/Ox6GmpgY333wz3G43Xn/9dcl706dP9/47Ly8PXbp0waBBg7BlyxYMGDAAQOTsr1XncKTsr9g777yDqVOnIjk5WfJ6NH2/RkV8U0hGRgbi4uJ8IrvTp0/7PBlFivvvvx9ffvklli1bpjvFfOvWrdGuXTscOHAAAJCVlYXq6mpcuHBBslwkHI/U1FT07t0bBw4c8I4O0fpeI3Vfjx49iqVLl+Luu+/WXC6avlsAln2nWVlZOHXqlM/6z5w5E5bHoaamBjfeeCMOHz6MJUuW6E6hPWDAACQkJEi+90jaXzF/zuFI3N9Vq1Zh3759ur9pILq+XzURH1gkJiZi4MCB3moljyVLlmDYsGE2lco/giBg5syZWLBgAX744Qd06NBB9zPnzp1DQUEBWrduDQAYOHAgEhISJMfj5MmT2LVrV9gfj6qqKvz0009o3bq1t+pQvB/V1dVYsWKFdz8idV/fffddZGZm4sorr9RcLpq+WwCWfadDhw5FcXExNmzY4F1m/fr1KC4uDrvj4AkqDhw4gKVLl6JFixa6n9m9ezdqamq833sk7a+cP+dwJO7v22+/jYEDB6Jv3766y0bT96vKjh6jVps/f76QkJAgvP3228KePXuEWbNmCampqcKRI0fsLpop9957r5Ceni4sX75cOHnypPe/8vJyQRAEobS0VHjooYeENWvWCIcPHxaWLVsmDB06VGjTpo1QUlLiXc8999wj5OTkCEuXLhW2bNkijB07Vujbt69QW1tr164peuihh4Tly5cLhw4dEtatWydMnjxZSEtL835vzz33nJCeni4sWLBA2Llzp3DLLbcIrVu3jsh99XC5XELbtm2FRx55RPJ6tHy3paWlwtatW4WtW7cKAISXX35Z2Lp1q3cUhFXf6cSJE4U+ffoIa9euFdauXSv07t1bmDx5cljtb01NjXD11VcLOTk5wrZt2yS/6aqqKkEQBOHnn38Wfve73wkbN24UDh8+LHz99ddC9+7dhf79+0fc/lp5DkfC/noUFxcLjRo1EubNm+fz+Uj7fq0SFYGFIAjC3/72N6Fdu3ZCYmKiMGDAAMkQzUgBQPG/d999VxAEQSgvLxcmTJggtGzZUkhISBDatm0r3H777UJ+fr5kPRUVFcLMmTOF5s2bCykpKcLkyZN9lgkHN910k9C6dWshISFByM7OFq6//nph9+7d3vfdbrfw1FNPCVlZWUJSUpIwcuRIYefOnZJ1RMq+enz33XcCAGHfvn2S16Plu122bJniOXz77bcLgmDdd3ru3Dlh6tSpQlpampCWliZMnTpVuHDhQoj2soHW/h4+fFj1N71s2TJBEAQhPz9fGDlypNC8eXMhMTFR6NSpk/A///M/wrlz5yJuf608hyNhfz3efPNNISUlRSgqKvL5fKR9v1bhtOlERERkmYjvY0FEREThg4EFERERWYaBBREREVmGgQURERFZhoEFERERWYaBBREREVmGgQURERFZhoEFERERWYaBBREREVmGgQURERFZhoEFERERWYaBBREREVnm/wGfMsrUkmRhPAAAAABJRU5ErkJggg==",
      "text/plain": [
       "<Figure size 640x480 with 1 Axes>"
      ]
     },
     "metadata": {},
     "output_type": "display_data"
    }
   ],
   "source": [
    "def train(X, y):\n",
    "    # Initialize weights\n",
    "    rs = RandomState(MT19937(SeedSequence(42))) # for consistency\n",
    "    layer1_weights = (rs.rand(num_classes, num_features + 1) - 0.5)\n",
    "\n",
    "    losses = []\n",
    "    batch_size = 32\n",
    "    correct = 0\n",
    "    lr = 0.001\n",
    "\n",
    "    for batch_idx in range(0, X.shape[0], batch_size):\n",
    "        start_idx = batch_idx\n",
    "        end_idx = start_idx + batch_size if start_idx + batch_size < X.shape[0] else X.shape[0]\n",
    "        batch_samples = X[start_idx : end_idx]\n",
    "        batch_targets = get_one_hot(y[start_idx : end_idx].astype(int), 10)\n",
    "\n",
    "        # Forward Pass\n",
    "        layer1_a = layer1_weights @ np.concatenate((np.ones((batch_samples.shape[0], 1)), batch_samples), axis=1).T\n",
    "        layer1_z = softmax(layer1_a)\n",
    "\n",
    "        loss = cross_entropy_loss(layer1_z.T, batch_targets)\n",
    "\n",
    "        loss = np.sum(np.mean(loss, axis=0))\n",
    "        losses.append(loss)\n",
    "\n",
    "        # Update the number of correct training predictions\n",
    "        correct += np.sum(np.argmax(layer1_z, axis=0) == y[start_idx : end_idx].astype(int))\n",
    "\n",
    "        # Backward Pass\n",
    "        d_loss = cross_entropy_grad(layer1_z.T, batch_targets)\n",
    "        # d_layer1_z = softmax_grad(layer1_z.T, d_loss) # Not necessary! `cross_entropy_grad` includes the softmax derivative.\n",
    "        d_layer1_weights = d_loss.T @ np.concatenate((np.ones((batch_samples.shape[0], 1)), batch_samples), axis=1)\n",
    "\n",
    "        # Gradient step\n",
    "        layer1_weights = layer1_weights + lr * d_layer1_weights\n",
    "\n",
    "    return correct, losses, layer1_weights\n",
    "\n",
    "def test(X, y, weights):\n",
    "    # Initialize weights\n",
    "    rs = RandomState(MT19937(SeedSequence(42))) # for consistency\n",
    "    layer1_weights = (rs.rand(num_classes, num_features + 1) - 0.5)\n",
    "\n",
    "    batch_size = 32\n",
    "    correct = 0\n",
    "\n",
    "    for batch_idx in range(0, X.shape[0], batch_size):\n",
    "        start_idx = batch_idx\n",
    "        end_idx = start_idx + batch_size if start_idx + batch_size < X.shape[0] else X.shape[0]\n",
    "        batch_samples = X[start_idx : end_idx]\n",
    "        batch_targets = get_one_hot(y[start_idx : end_idx].astype(int), 10)\n",
    "\n",
    "        # Forward Pass\n",
    "        layer1_a = weights @ np.concatenate((np.ones((batch_samples.shape[0], 1)), batch_samples), axis=1).T\n",
    "        layer1_z = softmax(layer1_a)\n",
    "\n",
    "        # Update the number of correct training predictions\n",
    "        correct += np.sum(np.argmax(layer1_z, axis=0) == y[start_idx : end_idx].astype(int))\n",
    "\n",
    "    return correct\n",
    "\n",
    "train_correct, losses, weights = train(X_train, y_train)\n",
    "test_correct = test(X_test, y_test, weights)\n",
    "\n",
    "print(f'Training Accuracy: {train_correct / X_train.shape[0] * 100:.2f}%')\n",
    "print(f'Testing Accuracy: {test_correct / X_test.shape[0] * 100:.2f}%')\n",
    "\n",
    "# Plot loss curve\n",
    "fig = plt.figure()\n",
    "ax = fig.add_subplot()\n",
    "ax.plot(losses)"
   ]
  }
 ],
 "metadata": {
  "kernelspec": {
   "display_name": "cse6363",
   "language": "python",
   "name": "python3"
  },
  "language_info": {
   "codemirror_mode": {
    "name": "ipython",
    "version": 3
   },
   "file_extension": ".py",
   "mimetype": "text/x-python",
   "name": "python",
   "nbconvert_exporter": "python",
   "pygments_lexer": "ipython3",
<<<<<<< HEAD
   "version": "3.10.9"
=======
   "version": "3.10.6"
>>>>>>> 4dc01c7f
  },
  "vscode": {
   "interpreter": {
    "hash": "d3b6a6ff37777e29af01f3b2e09adff2d731c41e68df337dd356cdd606497958"
   }
  }
 },
 "nbformat": 4,
 "nbformat_minor": 5
}<|MERGE_RESOLUTION|>--- conflicted
+++ resolved
@@ -82,11 +82,7 @@
   },
   {
    "cell_type": "code",
-<<<<<<< HEAD
    "execution_count": 5,
-=======
-   "execution_count": 4,
->>>>>>> 4dc01c7f
    "id": "b6634f8c-d26f-49a9-a8c1-bec5c09f7987",
    "metadata": {},
    "outputs": [],
@@ -143,11 +139,7 @@
   },
   {
    "cell_type": "code",
-<<<<<<< HEAD
    "execution_count": 8,
-=======
-   "execution_count": 5,
->>>>>>> 4dc01c7f
    "id": "2601a58a-b102-45d6-a4c8-71bb2769455d",
    "metadata": {},
    "outputs": [
@@ -357,11 +349,7 @@
    "name": "python",
    "nbconvert_exporter": "python",
    "pygments_lexer": "ipython3",
-<<<<<<< HEAD
    "version": "3.10.9"
-=======
-   "version": "3.10.6"
->>>>>>> 4dc01c7f
   },
   "vscode": {
    "interpreter": {
